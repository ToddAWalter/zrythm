# SOME DESCRIPTIVE TITLE.
# Copyright (C) YEAR THE PACKAGE'S COPYRIGHT HOLDER
# This file is distributed under the same license as the zrythm package.
# Reza Almanda <rezaalmanda27@gmail.com>, 2021.
msgid ""
msgstr ""
"Project-Id-Version: zrythm\n"
"Report-Msgid-Bugs-To: https://todo.sr.ht/~alextee/zrythm-bug\n"
<<<<<<< HEAD
"POT-Creation-Date: 2021-12-10 17:21+0000\n"
"PO-Revision-Date: 2021-10-16 04:35+0000\n"
"Last-Translator: Reza Almanda <rezaalmanda27@gmail.com>\n"
=======
"POT-Creation-Date: 2021-10-17 16:47+0100\n"
"PO-Revision-Date: 2021-11-23 16:32+0000\n"
"Last-Translator: Anonymous <noreply@weblate.org>\n"
>>>>>>> a8edab27
"Language-Team: Indonesian <https://hosted.weblate.org/projects/zrythm/zrythm/"
"id/>\n"
"Language: id\n"
"MIME-Version: 1.0\n"
"Content-Type: text/plain; charset=UTF-8\n"
"Content-Transfer-Encoding: 8bit\n"
"Plural-Forms: nplurals=1; plural=0;\n"
"X-Generator: Weblate 4.10-dev\n"

#. TRANSLATORS: Dummy backend
#: inc/plugins/plugin_descriptor.h:159 inc/audio/engine.h:294
#: inc/audio/engine.h:361
msgid "Dummy"
msgstr "Contoh"

#: inc/schemas/gui/backend/arranger_object.h:52
#: inc/gui/backend/arranger_object.h:99 inc/audio/transport.h:72
#: src/gui/widgets/channel_send_selector.c:293
#: src/gui/widgets/plugin_properties_expander.c:190
#: src/gui/widgets/plugin_properties_expander.c:192
#: src/gui/widgets/route_target_selector.c:57
#: src/gui/widgets/route_target_selector_popover.c:154
msgid "None"
msgstr "Tidak ada"

#: inc/schemas/gui/backend/arranger_object.h:54
#: inc/gui/backend/arranger_object.h:101
#: resources/ui/chord_selector_window.ui:489
msgid "All"
msgstr "Semua"

#: inc/schemas/gui/backend/arranger_object.h:56
#: inc/gui/backend/arranger_object.h:103 resources/ui/inspector_master.ui:7
#: resources/ui/inspector_ap.ui:7 resources/ui/inspector_midi.ui:7
msgid "Region"
msgstr "Wilayah"

#: inc/schemas/gui/backend/arranger_object.h:58
#: inc/gui/backend/arranger_object.h:105
msgid "Midi Note"
msgstr "Catatan Midi"

#: inc/schemas/gui/backend/arranger_object.h:60
#: inc/gui/backend/arranger_object.h:107
msgid "Chord Object"
msgstr "Objek Akor"

#: inc/schemas/gui/backend/arranger_object.h:62
#: inc/gui/backend/arranger_object.h:109
msgid "Scale Object"
msgstr "Objek Skala"

#: inc/schemas/gui/backend/arranger_object.h:64
#: inc/gui/backend/arranger_object.h:111 inc/audio/track.h:198
msgid "Marker"
msgstr "Penanda"

#: inc/schemas/gui/backend/arranger_object.h:66
#: inc/gui/backend/arranger_object.h:113
msgid "Automation Point"
msgstr "Titik Otomatisasi"

#: inc/schemas/gui/backend/arranger_object.h:68
#: inc/gui/backend/arranger_object.h:115 src/gui/widgets/event_viewer.c:675
#: resources/ui/midi_editor_space.ui:82
msgid "Velocity"
msgstr "Kecepatan"

#: inc/schemas/audio/curve.h:44 inc/audio/curve.h:112 src/audio/curve.c:70
#, c-format
msgid "Exponent"
msgstr "Eksponen"

#: inc/schemas/audio/curve.h:46 inc/audio/curve.h:114 src/audio/curve.c:73
#, c-format
msgid "Superellipse"
msgstr "Superelips"

#: inc/schemas/audio/curve.h:48 inc/audio/curve.h:116 src/audio/curve.c:373
msgid "Vital"
msgstr "Vital"

#: inc/schemas/audio/curve.h:50 inc/audio/curve.h:118 src/audio/curve.c:79
#, c-format
msgid "Pulse"
msgstr "Pulse"

#: inc/schemas/audio/region.h:47 inc/audio/region.h:87
#: src/gui/widgets/track.c:1954
msgid "Inherit"
msgstr ""

#: inc/schemas/audio/region.h:49 inc/audio/region.h:89
#: src/gui/widgets/bot_bar.c:518 src/audio/automation_track.c:207
msgid "Off"
msgstr "Mati"

#: inc/schemas/audio/region.h:51 inc/audio/region.h:91
#: src/gui/widgets/bot_bar.c:518 src/gui/widgets/port_connections_tree.c:255
#: src/gui/widgets/cc_bindings_tree.c:192 src/gui/widgets/item_factory.c:408
#: src/audio/automation_track.c:201
msgid "On"
msgstr "Nyala"

#: inc/utils/ui.h:76
msgid "High"
msgstr ""

#: inc/utils/ui.h:77
msgid "Normal"
msgstr ""

#: inc/utils/ui.h:78
msgid "Low"
msgstr ""

#: inc/utils/ui.h:79
msgid "Ultra Low"
msgstr ""

#: inc/utils/gtk.h:55
msgid "MIDI learn"
msgstr ""

#: inc/utils/gtk.h:59
msgid "Cu_t"
msgstr ""

#: inc/utils/gtk.h:63
msgid "_Copy"
msgstr ""

#: inc/utils/gtk.h:67
msgid "_Paste"
msgstr ""

#: inc/utils/gtk.h:71
msgid "_Delete"
msgstr ""

#. TRANSLATORS: deselects everything
#: inc/utils/gtk.h:76
msgid "Cle_ar Selection"
msgstr ""

#: inc/utils/gtk.h:81
msgid "Select A_ll"
msgstr ""

#: inc/utils/gtk.h:86 src/gui/widgets/home_toolbar.c:176
msgid "Duplicate"
msgstr ""

#: inc/utils/gtk.h:90 src/gui/widgets/channel.c:719
#: src/gui/widgets/monitor_section.c:56 src/gui/widgets/monitor_section.c:371
#: src/gui/widgets/track.c:1224 src/gui/widgets/track.c:1798
#: resources/ui/fader_buttons.ui:46
#: build/data/org.zrythm.Zrythm.gschema.xml:315
msgid "Mute"
msgstr ""

#: inc/utils/gtk.h:94 src/gui/widgets/channel.c:729
#: src/gui/widgets/track.c:1220 src/gui/widgets/track.c:1808
msgid "Unmute"
msgstr ""

#: inc/audio/audio_function.h:70
msgid "Invert"
msgstr ""

#: inc/audio/audio_function.h:71
msgid "Normalize peak"
msgstr ""

#: inc/audio/audio_function.h:72
msgid "Normalize RMS"
msgstr ""

#: inc/audio/audio_function.h:73
msgid "Normalize LUFS"
msgstr ""

#: inc/audio/audio_function.h:74
msgid "Linear fade in"
msgstr ""

#: inc/audio/audio_function.h:76
msgid "Linear fade out"
msgstr ""

#: inc/audio/audio_function.h:78 src/gui/widgets/home_toolbar.c:186
msgid "Nudge left"
msgstr ""

#: inc/audio/audio_function.h:79 src/gui/widgets/home_toolbar.c:188
msgid "Nudge right"
msgstr ""

#: inc/audio/audio_function.h:80
msgid "Reverse"
msgstr ""

#: inc/audio/audio_function.h:81
msgid "External program"
msgstr ""

#: inc/audio/audio_function.h:82
msgid "Guile script"
msgstr ""

#: inc/audio/audio_function.h:83
msgid "Custom plugin"
msgstr ""

#: inc/audio/audio_function.h:84
msgid "Invalid"
msgstr ""

#: inc/audio/transport.h:73
msgid "1 bar"
msgstr ""

#: inc/audio/transport.h:74
msgid "2 bars"
msgstr ""

#: inc/audio/transport.h:75
msgid "4 bars"
msgstr ""

#: inc/audio/track.h:194 src/gui/widgets/track_properties_expander.c:132
#: src/gui/widgets/route_target_selector_popover.c:188
#: build/data/org.zrythm.Zrythm.gschema.xml:589
msgid "Instrument"
msgstr ""

#: inc/audio/track.h:195 src/gui/widgets/bot_bar.c:503 src/audio/region.c:509
#: resources/ui/file_browser_filters.ui:10
#: build/data/org.zrythm.Zrythm.gschema.xml:1046
msgid "Audio"
msgstr ""

#: inc/audio/track.h:196 src/project.c:769
#: src/gui/widgets/route_target_selector_popover.c:165
msgid "Master"
msgstr ""

#: inc/audio/track.h:197 src/gui/widgets/event_viewer.c:724
#: src/audio/region.c:515
msgid "Chord"
msgstr ""

#: inc/audio/track.h:199 src/gui/widgets/automatable_selector_popover.c:394
#: src/audio/tempo_track.c:124
msgid "Tempo"
msgstr ""

#: inc/audio/track.h:200
msgid "Modulator"
msgstr ""

#: inc/audio/track.h:201
msgid "Audio FX"
msgstr ""

#: inc/audio/track.h:202
msgid "Audio Group"
msgstr ""

#: inc/audio/track.h:203 src/audio/region.c:506
#: resources/ui/file_browser_filters.ui:17
msgid "MIDI"
msgstr ""

#: inc/audio/track.h:204
msgid "MIDI FX"
msgstr ""

#: inc/audio/track.h:205
msgid "MIDI Group"
msgstr ""

#: inc/audio/track.h:206
msgid "Folder"
msgstr ""

#: inc/audio/curve.h:120 src/audio/curve.c:82 src/audio/curve.c:368
#, c-format
msgid "Logarithmic"
msgstr ""

#: inc/audio/engine.h:204
msgid "1,024"
msgstr ""

#: inc/audio/engine.h:205
msgid "2,048"
msgstr ""

#: inc/audio/engine.h:206
msgid "4,096"
msgstr ""

#: inc/audio/engine.h:233
msgid "22,050"
msgstr ""

#: inc/audio/engine.h:234
msgid "32,000"
msgstr ""

#: inc/audio/engine.h:235
msgid "44,100"
msgstr ""

#: inc/audio/engine.h:236
msgid "48,000"
msgstr ""

#: inc/audio/engine.h:237
msgid "88,200"
msgstr ""

#: inc/audio/engine.h:238
msgid "96,000"
msgstr ""

#: inc/audio/engine.h:239
msgid "192,000"
msgstr ""

#: inc/audio/engine.h:295
msgid "Dummy (libsoundio)"
msgstr ""

#: inc/audio/engine.h:362
msgid "ALSA Sequencer (not working)"
msgstr ""

#: inc/audio/engine.h:363
msgid "ALSA Sequencer (rtmidi)"
msgstr ""

#: inc/audio/midi_function.h:56 resources/ui/editor_toolbar.ui:107
msgid "Crescendo"
msgstr ""

#: inc/audio/midi_function.h:57 resources/ui/editor_toolbar.ui:113
msgid "Flam"
msgstr ""

#: inc/audio/midi_function.h:58 inc/audio/automation_function.h:50
msgid "Flip H"
msgstr ""

#: inc/audio/midi_function.h:59 inc/audio/automation_function.h:51
msgid "Flip V"
msgstr ""

#: inc/audio/midi_function.h:60 resources/ui/editor_toolbar.ui:134
msgid "Legato"
msgstr ""

#: inc/audio/midi_function.h:61 resources/ui/editor_toolbar.ui:140
msgid "Portato"
msgstr ""

#: inc/audio/midi_function.h:62 resources/ui/editor_toolbar.ui:146
msgid "Staccato"
msgstr ""

#: inc/audio/midi_function.h:63 resources/ui/editor_toolbar.ui:152
msgid "Strum"
msgstr ""

#: inc/audio/exporter.h:90
msgid "Before inserts"
msgstr ""

#: inc/audio/exporter.h:91
msgid "Pre-fader"
msgstr ""

#: inc/audio/exporter.h:92
msgid "Post fader"
msgstr ""

#. TRANSLATORS: decibels
#: inc/audio/pan.h:52
msgid "0dB"
msgstr ""

#: inc/audio/pan.h:53
msgid "-3dB"
msgstr ""

#: inc/audio/pan.h:54
msgid "-6dB"
msgstr ""

#. TRANSLATORS: Pan algorithm
#: inc/audio/pan.h:76 src/utils/ui.c:881 src/audio/curve.c:353
msgid "Linear"
msgstr ""

#: inc/audio/pan.h:77 src/utils/ui.c:882
msgid "Square Root"
msgstr ""

#: inc/audio/pan.h:78
msgid "Sine"
msgstr ""

#: src/project.c:895
#, c-format
msgid "Unable to read file: %s"
msgstr ""

#: src/project.c:919
msgid "Failed to decompress project file"
msgstr ""

#: src/project.c:978
#, c-format
msgid ""
"Newer backup found:\n"
"  %s.\n"
"Use the newer backup?"
msgstr ""

#: src/project.c:983
msgid "Backup found"
msgstr ""

#: src/project.c:1042
#, c-format
msgid ""
"This project was created with a different version of %s (%s). It may not "
"work correctly."
msgstr ""

#: src/project.c:1059
msgid "Failed to load project. Please check the logs for more information."
msgstr ""

#: src/project.c:1284
msgid "Failed to load project. Will create a new one instead."
msgstr ""

#: src/project.c:1612
msgid "Failed to compress project file"
msgstr ""

#: src/project.c:1658
msgid "Backup saved."
msgstr ""

#: src/project.c:1668
msgid "Project saved."
msgstr ""

#: src/zrythm_app.c:139
msgid "Error - Backtrace:\n"
msgstr ""

#: src/zrythm_app.c:143
#, c-format
msgid "Error: %s - Backtrace:\n"
msgstr ""

#: src/zrythm_app.c:159
#, c-format
msgid "%s has crashed. "
msgstr ""

#: src/zrythm_app.c:203
#, c-format
msgid "Do you want %s to check for updates on startup?"
msgstr ""

#: src/zrythm_app.c:210
msgid "Check for Updates"
msgstr ""

#: src/zrythm_app.c:283
#, c-format
msgid ""
"A new version of Zrythm has been released: <b>%s</b>\n"
"\n"
"Your current version is %s"
msgstr ""

#: src/zrythm_app.c:372
msgid "Setting up main window"
msgstr ""

#: src/zrythm_app.c:417
msgid "Loading project"
msgstr ""

#: src/zrythm_app.c:435
#, c-format
msgid "No project has been selected. %s will now close."
msgstr ""

#: src/zrythm_app.c:458
msgid "Initializing settings"
msgstr ""

#: src/zrythm_app.c:465
#, c-format
msgid "Initializing %s directories"
msgstr ""

#: src/zrythm_app.c:475
msgid "Initializing logging system"
msgstr ""

#: src/zrythm_app.c:485
msgid "Initializing caches"
msgstr ""

#: src/zrythm_app.c:489
msgid "Initializing file manager"
msgstr ""

#: src/zrythm_app.c:496
msgid "Scanning plugins"
msgstr ""

#: src/zrythm_app.c:600
msgid "License Information"
msgstr ""

#: src/zrythm_app.c:613
msgid "Waiting for project"
msgstr ""

#: src/zrythm_app.c:1016
#, c-format
msgid ""
"%s-%s\n"
"%s\n"
"\n"
"%s comes with ABSOLUTELY NO WARRANTY!\n"
"\n"
"This is free software, and you are welcome to redistribute it\n"
"under certain conditions. See the file 'COPYING' for details.\n"
"\n"
"Write comments and bugs to %s\n"
"Support this project at https://liberapay.com/Zrythm\n"
"\n"
msgstr ""

#: src/zrythm_app.c:1500
#, c-format
msgid "File %s not found."
msgstr ""

#: src/zrythm_app.c:1521
msgid "An output file was not specified. Please pass one with `--output=FILE`."
msgstr ""

#: src/zrythm_app.c:1587
#, c-format
msgid "Project failed to decompress: %s\n"
msgstr ""

#: src/zrythm_app.c:1606
msgid "Unknown operation"
msgstr ""

#: src/zrythm_app.c:1626
#, c-format
msgid "libguile is required for this option\n"
msgstr ""

#: src/zrythm_app.c:1791
msgid "Print version information"
msgstr ""

#: src/zrythm_app.c:1796
msgid "Convert ZPJ-FILE to YAML"
msgstr ""

#: src/zrythm_app.c:1801
msgid "Convert YAML-PROJECT-FILE to the .zpj format"
msgstr ""

#: src/zrythm_app.c:1806
msgid "Generate a project from SCRIPT-FILE"
msgstr ""

#: src/zrythm_app.c:1810
msgid "Print output in user-friendly way"
msgstr ""

#: src/zrythm_app.c:1814
msgid "Print current settings"
msgstr ""

#: src/zrythm_app.c:1818
msgid "Reset to factory settings"
msgstr ""

#: src/zrythm_app.c:1821
msgid "Override the audio backend to use"
msgstr ""

#: src/zrythm_app.c:1825
msgid "Override the MIDI backend to use"
msgstr ""

#: src/zrythm_app.c:1829
msgid "Shorthand for --midi-backend=none --audio-backend=none"
msgstr ""

#: src/zrythm_app.c:1861
msgid "[PROJECT-FILE]"
msgstr ""

#: src/zrythm_app.c:1866
#, c-format
msgid ""
"Examples:\n"
"  --zpj-to-yaml a.zpj > b.yaml        Convert a a.zpj to YAML and save to b."
"yaml\n"
"  --gen-project a.scm -o myproject    Generate myproject from a.scm\n"
"  -p --pretty                         Pretty-print current settings\n"
"\n"
"Please report issues to %s\n"
msgstr ""

#: src/zrythm_app.c:1878
#, c-format
msgid "Run %s, optionally passing a project file."
msgstr ""

#: src/plugins/carla_native_plugin.c:369 src/plugins/lv2_plugin.c:3752
msgid "Default bank"
msgstr ""

#: src/plugins/carla_native_plugin.c:374 src/plugins/lv2_plugin.c:3757
msgid "Init"
msgstr ""

#: src/plugins/carla_native_plugin.c:857
msgid "Audio in"
msgstr ""

#: src/plugins/carla_native_plugin.c:867
msgid "Audio out"
msgstr ""

#: src/plugins/carla_native_plugin.c:877 src/gui/widgets/header.c:123
msgid "MIDI in"
msgstr ""

#: src/plugins/carla_native_plugin.c:889
msgid "MIDI out"
msgstr ""

#: src/plugins/carla_native_plugin.c:901
msgid "CV in"
msgstr ""

#: src/plugins/carla_native_plugin.c:911
msgid "CV out"
msgstr ""

#: src/plugins/carla_native_plugin.c:1310
#, c-format
msgid "Error adding carla plugin: %s"
msgstr ""

#: src/plugins/carla_native_plugin.c:1346
msgid "Failed to load Carla state"
msgstr ""

#: src/plugins/carla_native_plugin.c:1361
msgid ""
"Failed to instantiate Carla plugin: handle/descriptor not initialized "
"properly"
msgstr ""

#: src/plugins/carla_native_plugin.c:1746
#, c-format
msgid "State file %s doesn't exist"
msgstr ""

#: src/plugins/plugin_manager.c:395
msgid "Error loading LV2 bundle dir: "
msgstr ""

#: src/plugins/plugin_manager.c:1096
#, c-format
msgid "Scanned %s plugin: %s"
msgstr ""

#. TRANSLATORS: first argument
#. * is plugin protocol, 2nd
#. * argument is path
#: src/plugins/plugin_manager.c:1110
#, c-format
msgid "Skipped %1$s plugin at %2$s"
msgstr ""

#: src/plugins/plugin_manager.c:1244
msgid "Scanned LV2 plugin"
msgstr ""

#: src/plugins/plugin_manager.c:1255
#, c-format
msgid "Skipped LV2 plugin at %s"
msgstr ""

#: src/plugins/plugin_manager.c:1343
msgid "Scanned AU plugin"
msgstr ""

#: src/plugins/plugin_manager.c:1350
#, c-format
msgid "Skipped AU plugin at %u"
msgstr ""

#: src/plugins/plugin.c:256
#, c-format
msgid "Instantiation failed for plugin '%s'. Disabling..."
msgstr ""

#: src/plugins/plugin.c:300
msgid "Enabled"
msgstr ""

#: src/plugins/plugin.c:302
msgid "Enables or disables the plugin"
msgstr ""

#: src/plugins/plugin.c:325 src/gui/widgets/track_input_expander.c:728
msgid "Gain"
msgstr ""

#: src/plugins/plugin.c:326
msgid "Plugin gain"
msgstr ""

#: src/plugins/plugin.c:528 src/plugins/plugin_gtk.c:177
#: src/gui/widgets/plugin_properties_expander.c:160
msgid "Failed to apply preset"
msgstr ""

#: src/plugins/plugin.c:603
msgid "Failed to get Carla plugin"
msgstr ""

#: src/plugins/plugin.c:619
msgid "Failed to get LV2 plugin"
msgstr ""

#: src/plugins/plugin.c:1131
#, c-format
msgid " - bridge: %s"
msgstr ""

#: src/plugins/plugin.c:1142
msgid "instrument"
msgstr ""

#: src/plugins/plugin.c:1710
msgid "Carla plugin instantiation failed"
msgstr ""

#: src/plugins/plugin.c:1738
msgid "LV2 plugin instantiation failed"
msgstr ""

#: src/plugins/plugin.c:1976
#, c-format
msgid ""
"%s <%s> has a deprecated UI type:\n"
"  %s\n"
"If the UI does not load, please try instantiating the plugin in full-bridged "
"mode, and report this to the author:\n"
"  %s <%s>"
msgstr ""

#: src/plugins/plugin.c:2286
#, c-format
msgid "Failed to create plugin clone for %s"
msgstr ""

#: src/plugins/plugin_gtk.c:101 src/plugins/lv2/lv2_gtk.c:75
msgid "Save State"
msgstr ""

#: src/plugins/plugin_gtk.c:104 src/plugins/plugin_gtk.c:324
#: src/plugins/lv2/lv2_gtk.c:78 src/plugins/lv2/lv2_gtk.c:268
#: src/gui/widgets/plugin_properties_expander.c:109
#: src/gui/widgets/main_window.c:223
#: src/gui/widgets/dialogs/export_midi_file_dialog.c:58
#: src/gui/widgets/dialogs/bug_report_dialog.c:354
#: src/gui/widgets/dialogs/track_icon_chooser_dialog.c:167
#: src/utils/dialogs.c:43 src/utils/dialogs.c:72 src/audio/clip.c:675
#: src/actions/actions.c:727 resources/ui/string_entry_dialog.ui:47
#: resources/ui/port_selector_popover.ui:123
#: resources/ui/quantize_dialog.ui:149
msgid "_Cancel"
msgstr ""

#: src/plugins/plugin_gtk.c:105 src/plugins/plugin_gtk.c:325
#: src/plugins/lv2/lv2_gtk.c:79 src/actions/actions.c:729
msgid "_Save"
msgstr ""

#: src/plugins/plugin_gtk.c:320
msgid "Save Preset"
msgstr ""

#: src/plugins/plugin_gtk.c:367
msgid "_Prefix plugin name"
msgstr ""

#: src/plugins/plugin_gtk.c:379
msgid "URI (Optional):"
msgstr ""

#: src/plugins/plugin_gtk.c:1363
msgid "Open File"
msgstr ""

#: src/plugins/plugin_gtk.c:1533
msgid "Close"
msgstr ""

#: src/plugins/plugin_gtk.c:1641
msgid "Unknown widget type for value"
msgstr ""

#: src/plugins/plugin_gtk.c:1667
msgid "Unknown widget type for value\n"
msgstr ""

#: src/plugins/lv2_plugin.c:1979
#, c-format
msgid "Failed to get LV2 plugin from URI <%s>"
msgstr ""

#: src/plugins/lv2_plugin.c:2283
#, c-format
msgid "Could not find UI by URI <%s>"
msgstr ""

#: src/plugins/lv2_plugin.c:2636
msgid "Failed to make temporary dir"
msgstr ""

#: src/plugins/lv2_plugin.c:2682
#, c-format
msgid "Failed to find preset with URI <%s>"
msgstr ""

#: src/plugins/lv2_plugin.c:2703
#, c-format
msgid "Failed to load state from %s"
msgstr ""

#: src/plugins/lv2_plugin.c:2737
#, c-format
msgid "Failed to find plugin with URI <%s>"
msgstr ""

#: src/plugins/lv2_plugin.c:2761
#, c-format
msgid "Failed to dlopen %s: %s"
msgstr ""

#: src/plugins/lv2_plugin.c:2773
#, c-format
msgid "Failed to get dlinfo for %s"
msgstr ""

#: src/plugins/lv2_plugin.c:2796
#, c-format
msgid ""
"%s <%s> contains a reference to %s, which may cause issues.\n"
"If the plugin does not load, please try instantiating the plugin in full-"
"bridged mode, and report this to the plugin distributor and/or author:\n"
"%s <%s>"
msgstr ""

#: src/plugins/lv2_plugin.c:2831
msgid "Failed to create or init ports and parameters"
msgstr ""

#: src/plugins/lv2_plugin.c:2861
#, c-format
msgid "Required feature %s is not supported"
msgstr ""

#: src/plugins/lv2_plugin.c:2955
msgid "Failed checking whether lv2 plugin UI is external"
msgstr ""

#: src/plugins/lv2_plugin.c:3125
#, c-format
msgid "Required option %s is not supported"
msgstr ""

#: src/plugins/lv2_plugin.c:3187
msgid "lilv_plugin_instantiate() failed"
msgstr ""

#: src/plugins/lv2_plugin.c:3796
msgid "Unnamed bank"
msgstr ""

#: src/plugins/lv2/lv2_state.c:456
msgid "Failed to apply LV2 preset"
msgstr ""

#: src/plugins/lv2/lv2_gtk.c:263
msgid "Delete Preset?"
msgstr ""

#: src/plugins/lv2/lv2_gtk.c:269
#: src/gui/widgets/dialogs/bug_report_dialog.c:352 src/utils/dialogs.c:70
#: src/audio/clip.c:674 resources/ui/string_entry_dialog.ui:55
#: resources/ui/port_selector_popover.ui:131
msgid "_OK"
msgstr ""

#: src/plugins/lv2/lv2_gtk.c:575
#, c-format
msgid "Failed to open LV2 UI for %s"
msgstr ""

#: src/gui/widgets/editor_ruler.c:289
msgid "Failed to edit position"
msgstr ""

#: src/gui/widgets/bounce_step_selector.c:188
msgid "Bounce step selector"
msgstr ""

#: src/gui/widgets/fader_controls_grid.c:98
msgid "Peak"
msgstr ""

#: src/gui/widgets/port_connections_popover.c:71
msgid "INPUTS"
msgstr ""

#: src/gui/widgets/port_connections_popover.c:101
msgid "OUTPUTS"
msgstr ""

#: src/gui/widgets/port_connections_popover.c:196
#: src/gui/widgets/plugin_browser.c:486 src/gui/widgets/track.c:1281
msgid "Add"
msgstr ""

#: src/gui/widgets/inspector_port.c:158 src/gui/widgets/modulator_inner.c:171
#: src/gui/widgets/plugin_browser.c:566 src/gui/widgets/plugin_browser.c:616
#: src/gui/widgets/balance_control.c:331 src/gui/widgets/modulator_macro.c:176
#: src/gui/widgets/fader.c:323 resources/ui/first_run_assistant.ui:76
msgid "Reset"
msgstr ""

#: src/gui/widgets/inspector_port.c:172 src/gui/widgets/midi_arranger.c:521
#: src/gui/widgets/modulator_inner.c:184 src/gui/widgets/modulator_macro.c:189
msgid "View info"
msgstr ""

#: src/gui/widgets/inspector_port.c:328
#, c-format
msgid "Failed to set control %s to %f"
msgstr ""

#: src/gui/widgets/inspector_port.c:382
msgid "Incoming signals"
msgstr ""

#: src/gui/widgets/inspector_port.c:383
msgid "Outgoing signals"
msgstr ""

#: src/gui/widgets/inspector_port.c:397
msgid "Current val"
msgstr ""

#: src/gui/widgets/inspector_port.c:399 src/gui/widgets/cc_bindings_tree.c:221
msgid "Min"
msgstr ""

#: src/gui/widgets/inspector_port.c:400 src/gui/widgets/cc_bindings_tree.c:231
msgid "Max"
msgstr ""

#: src/gui/widgets/inspector_port.c:525
msgid "Expose port to JACK"
msgstr ""

#: src/gui/widgets/log_viewer.c:127
msgid "Log Viewer"
msgstr ""

#: src/gui/widgets/track_properties_expander.c:109
#: src/gui/widgets/track_visibility_tree.c:162
msgid "Track Name"
msgstr ""

#: src/gui/widgets/track_properties_expander.c:121
msgid "Direct Out"
msgstr ""

#: src/gui/widgets/track_properties_expander.c:146
msgid "Track Properties"
msgstr ""

#: src/gui/widgets/channel.c:641 src/gui/widgets/track.c:1678
msgid "_Delete Track"
msgstr ""

#: src/gui/widgets/channel.c:643 src/gui/widgets/track.c:1681
msgid "_Delete Tracks"
msgstr ""

#: src/gui/widgets/channel.c:653 src/gui/widgets/track.c:1693
msgid "_Duplicate Track"
msgstr ""

#: src/gui/widgets/channel.c:655 src/gui/widgets/track.c:1696
msgid "_Duplicate Tracks"
msgstr ""

#: src/gui/widgets/channel.c:667 src/gui/widgets/track.c:1720
msgid "Hide Track"
msgstr ""

#: src/gui/widgets/channel.c:668 src/gui/widgets/track.c:1721
msgid "Hide Tracks"
msgstr ""

#: src/gui/widgets/channel.c:676 src/gui/widgets/track.c:1730
msgid "Pin/Unpin Track"
msgstr ""

#: src/gui/widgets/channel.c:677 src/gui/widgets/track.c:1731
msgid "Pin/Unpin Tracks"
msgstr ""

#: src/gui/widgets/channel.c:683 resources/ui/port_selector_popover.ui:26
msgid "Track"
msgstr ""

#: src/gui/widgets/channel.c:698 src/gui/widgets/track.c:1202
#: src/gui/widgets/track.c:1777 resources/ui/fader_buttons.ui:34
msgid "Solo"
msgstr ""

#: src/gui/widgets/channel.c:708 src/gui/widgets/track.c:1787
msgid "Unsolo"
msgstr ""

#: src/gui/widgets/channel.c:740 src/gui/widgets/monitor_section.c:63
#: src/gui/widgets/track.c:1235 src/gui/widgets/track.c:1819
#: resources/ui/fader_buttons.ui:58
msgid "Listen"
msgstr ""

#: src/gui/widgets/channel.c:750 src/gui/widgets/track.c:1231
#: src/gui/widgets/track.c:1829
msgid "Unlisten"
msgstr ""

#: src/gui/widgets/channel.c:757
#: src/gui/widgets/automatable_selector_popover.c:434
#: src/gui/widgets/track.c:1836
msgid "Channel"
msgstr ""

#: src/gui/widgets/channel.c:767 src/gui/widgets/bot_bar.c:539
#: src/gui/widgets/track.c:1887 src/gui/widgets/dialogs/export_dialog.c:1319
msgid "Disable"
msgstr ""

#: src/gui/widgets/channel.c:775 src/gui/widgets/bot_bar.c:539
#: src/gui/widgets/track.c:1895 src/gui/widgets/dialogs/export_dialog.c:1309
msgid "Enable"
msgstr ""

#: src/gui/widgets/channel.c:782 src/gui/widgets/track.c:1902
msgid "Change color..."
msgstr ""

#: src/gui/widgets/track_input_expander.c:294
msgid "All MIDI Inputs"
msgstr ""

#: src/gui/widgets/track_input_expander.c:298
msgid "All Audio Inputs"
msgstr ""

#: src/gui/widgets/track_input_expander.c:345
#: src/gui/widgets/modulator_macro.c:72
msgid "No inputs"
msgstr ""

#: src/gui/widgets/track_input_expander.c:348
msgid "MIDI inputs for recording"
msgstr ""

#: src/gui/widgets/track_input_expander.c:356
msgid "No left input"
msgstr ""

#: src/gui/widgets/track_input_expander.c:357
msgid "No right input"
msgstr ""

#: src/gui/widgets/track_input_expander.c:360
#, c-format
msgid "Audio input (%s) for recording"
msgstr ""

#. TRANSLATORS: Left and Right
#: src/gui/widgets/track_input_expander.c:362
#: resources/ui/monitor_section.ui:153
msgid "L"
msgstr ""

#: src/gui/widgets/track_input_expander.c:362
#: resources/ui/monitor_section.ui:174 resources/ui/automation_track.ui:64
msgid "R"
msgstr ""

#: src/gui/widgets/track_input_expander.c:440
msgid "All Channels"
msgstr ""

#: src/gui/widgets/track_input_expander.c:449
#, c-format
msgid "Channel %s"
msgstr ""

#: src/gui/widgets/track_input_expander.c:464
msgid "No channel"
msgstr ""

#: src/gui/widgets/track_input_expander.c:504
msgid "MIDI channel to filter to"
msgstr ""

#: src/gui/widgets/track_input_expander.c:696
#: src/gui/widgets/monitor_section.c:356
msgid "Mono"
msgstr ""

#: src/gui/widgets/track_input_expander.c:741
msgid "Inputs"
msgstr ""

#: src/gui/widgets/first_run_assistant.c:227
msgid "Backend combination not supported"
msgstr ""

#: src/gui/widgets/first_run_assistant.c:233
msgid "The selected backends are operational"
msgstr ""

#: src/gui/widgets/first_run_assistant.c:273
msgid "JACK MIDI can only be used with JACK audio"
msgstr ""

#: src/gui/widgets/first_run_assistant.c:406
msgid "Select a directory"
msgstr ""

#: src/gui/widgets/project_assistant.c:351
#: src/gui/widgets/plugin_properties_expander.c:235
#: src/gui/widgets/event_viewer.c:545 resources/ui/create_project_dialog.ui:33
#: resources/ui/arranger_object_info_dialog.ui:19
#: resources/ui/port_info_dialog.ui:18
msgid "Name"
msgstr ""

#: src/gui/widgets/project_assistant.c:361
#: resources/ui/first_run_assistant.ui:55
msgid "Path"
msgstr ""

#: src/gui/widgets/project_assistant.c:371
msgid "Last Modified"
msgstr ""

#: src/gui/widgets/project_assistant.c:736
msgid "Blank project"
msgstr ""

#: src/gui/widgets/left_dock_edge.c:203
msgid "Track inspector"
msgstr ""

#: src/gui/widgets/left_dock_edge.c:231
msgid "Plugin inspector"
msgstr ""

#: src/gui/widgets/left_dock_edge.c:259 src/utils/gtk.c:1238
#: resources/ui/chord_selector_window.ui:478
msgid "Visibility"
msgstr ""

#: src/gui/widgets/plugin_strip_expander.c:189
msgid "Inserts"
msgstr ""

#: src/gui/widgets/midi_arranger.c:549
msgid "Selection"
msgstr ""

#: src/gui/widgets/modulator_inner.c:101 src/actions/actions.c:1224
msgid "Failed to delete plugins"
msgstr ""

#: src/gui/widgets/port_selector_popover.c:58
msgid "No port selected"
msgstr ""

#: src/gui/widgets/port_selector_popover.c:89
#, c-format
msgid "Failed to connect %s to %s"
msgstr ""

#: src/gui/widgets/port_selector_popover.c:100
msgid "These ports cannot be connected"
msgstr ""

#: src/gui/widgets/port_selector_popover.c:377
msgid "Track Ports"
msgstr ""

#: src/gui/widgets/channel_send_selector.c:152
msgid "Failed to disconnect send"
msgstr ""

#: src/gui/widgets/channel_send_selector.c:188
#: src/gui/widgets/channel_send_selector.c:220
#: src/gui/widgets/channel_send_selector.c:259
msgid "Failed to connect send"
msgstr ""

#: src/gui/widgets/channel_send_selector.c:541
#: src/gui/widgets/dialogs/add_tracks_to_group_dialog.c:89
#: resources/ui/bind_cc_dialog.ui:43 resources/ui/create_project_dialog.ui:53
#: resources/ui/generic_progress_dialog.ui:43
msgid "OK"
msgstr ""

#: src/gui/widgets/editor_selection_info.c:58
msgid "start position"
msgstr ""

#: src/gui/widgets/editor_selection_info.c:85
#: src/gui/widgets/timeline_selection_info.c:430
msgid "No object selected"
msgstr ""

#: src/gui/widgets/channel_send.c:219
msgid "Failed to change send amount"
msgstr ""

#: src/gui/widgets/bot_dock_edge.c:215 src/utils/gtk.c:1235
msgid "Editor"
msgstr ""

#: src/gui/widgets/bot_dock_edge.c:215
msgid "Editor view"
msgstr ""

#: src/gui/widgets/bot_dock_edge.c:219 src/utils/gtk.c:1226
msgid "Mixer"
msgstr ""

#: src/gui/widgets/bot_dock_edge.c:219
msgid "Mixer view"
msgstr "Tampilan mixer"

#: src/gui/widgets/bot_dock_edge.c:223 src/utils/gtk.c:1229
#: src/audio/modulator_track.c:80
msgid "Modulators"
msgstr ""

#: src/gui/widgets/bot_dock_edge.c:227 src/utils/gtk.c:1232
msgid "Chord Pad"
msgstr ""

#: src/gui/widgets/bot_dock_edge.c:227
msgid "Chord pad"
msgstr ""

#: src/gui/widgets/bot_dock_edge.c:239
msgid "Show/hide top panel"
msgstr ""

#: src/gui/widgets/digital_meter.c:410
msgid "normal"
msgstr ""

#: src/gui/widgets/digital_meter.c:413
msgid "dotted"
msgstr ""

#: src/gui/widgets/digital_meter.c:416
msgid "triplet"
msgstr ""

#: src/gui/widgets/digital_meter.c:697 src/gui/widgets/digital_meter.c:714
msgid "Failed to change time signature"
msgstr ""

#: src/gui/widgets/digital_meter.c:1257
msgid "Tempo/BPM"
msgstr ""

#: src/gui/widgets/digital_meter.c:1271 src/gui/widgets/event_viewer.c:737
#: src/gui/widgets/event_viewer.c:772 resources/ui/inspector_master.ui:51
#: resources/ui/inspector_ap.ui:51 resources/ui/inspector_midi.ui:51
msgid "Position"
msgstr ""

#: src/gui/widgets/digital_meter.c:1301
msgid "Time Signature - Beats per bar / Beat unit"
msgstr ""

#: src/gui/widgets/drag_dest_box.c:356 src/gui/widgets/panel_file_browser.c:421
#: src/audio/tracklist.c:1508 src/audio/track.c:3833 src/actions/actions.c:3341
msgid "Failed to create track"
msgstr ""

#: src/gui/widgets/drag_dest_box.c:376 src/audio/audio_function.c:151
msgid "Failed to create plugin"
msgstr ""

#: src/gui/widgets/drag_dest_box.c:416
msgid "Failed to move or copy plugin"
msgstr ""

#: src/gui/widgets/drag_dest_box.c:454
msgid "Failed to move or copy track"
msgstr ""

#: src/gui/widgets/drag_dest_box.c:475
msgid "Add _MIDI Track"
msgstr ""

#: src/gui/widgets/drag_dest_box.c:481
msgid "Add Audio Track"
msgstr ""

#: src/gui/widgets/drag_dest_box.c:499
msgid "Add FX Track"
msgstr ""

#: src/gui/widgets/drag_dest_box.c:516
msgid "Add Group Track"
msgstr ""

#: src/gui/widgets/drag_dest_box.c:521
msgid "Add Folder Track"
msgstr ""

#: src/gui/widgets/channel_slot.c:198
msgid "No instrument"
msgstr ""

#: src/gui/widgets/channel_slot.c:203
#, c-format
msgid "Slot #%d"
msgstr ""

#: src/gui/widgets/channel_slot.c:327
msgid "Failed to move or copy plugins"
msgstr ""

#: src/gui/widgets/channel_slot.c:356 src/audio/sample_processor.c:639
#: src/actions/tracklist_selections.c:824
#, c-format
msgid "Failed to create plugin %s"
msgstr ""

#: src/gui/widgets/channel_slot.c:372
#, c-format
msgid "Plugin %s cannot be added to this slot"
msgstr ""

#: src/gui/widgets/channel_slot.c:724
msgid "Bypass"
msgstr ""

#: src/gui/widgets/channel_slot.c:731
msgid "Inspect"
msgstr ""

#: src/gui/widgets/channel_slot.c:736 resources/ui/port_selector_popover.ui:60
msgid "Plugin"
msgstr ""

#: src/gui/widgets/channel_slot.c:767 src/gui/widgets/timeline_arranger.c:1108
#: src/gui/widgets/track.c:1738 resources/ui/header.ui:35
msgid "Edit"
msgstr ""

#: src/gui/widgets/channel_slot.c:786
msgid "Select"
msgstr ""

#: src/gui/widgets/channel_slot.c:1090
msgid "empty slot"
msgstr ""

#: src/gui/widgets/arranger.c:1804 src/gui/widgets/arranger.c:1826
#: src/gui/widgets/arranger.c:1874 src/gui/widgets/arranger.c:1943
#: src/gui/widgets/arranger.c:1964
msgid "Failed to move selection"
msgstr ""

#: src/gui/widgets/arranger.c:1895 src/gui/widgets/arranger.c:4305
msgid "Failed to move chords"
msgstr ""

#: src/gui/widgets/arranger.c:2491 src/gui/widgets/track.c:1639
#: resources/ui/string_entry_dialog.ui:23
msgid "Marker name"
msgstr ""

#: src/gui/widgets/arranger.c:2537
msgid "Cannot resize because the selection contains objects without length"
msgstr ""

#: src/gui/widgets/arranger.c:2565
msgid ""
"Cannot resize because the selection contains a mix of looped and unloopable "
"objects"
msgstr ""

#: src/gui/widgets/arranger.c:3798
msgid "Failed to delete selection"
msgstr ""

#: src/gui/widgets/arranger.c:3827 src/gui/widgets/arranger.c:4496
msgid "Failed to edit selection"
msgstr ""

#: src/gui/widgets/arranger.c:3882
msgid "Failed to move automation"
msgstr ""

#: src/gui/widgets/arranger.c:3911
msgid "Failed to duplicate automation"
msgstr ""

#: src/gui/widgets/arranger.c:3935 src/gui/widgets/arranger.c:4350
#: src/gui/widgets/arranger.c:4827
msgid "Failed to create objects"
msgstr ""

#: src/gui/widgets/arranger.c:3957
msgid "Failed to fill automation"
msgstr ""

#: src/gui/widgets/arranger.c:3990 src/gui/widgets/arranger.c:4043
#: src/gui/widgets/arranger.c:4066 src/gui/widgets/timeline_arranger.c:993
msgid "Failed to edit selections"
msgstr ""

#: src/gui/widgets/arranger.c:4101 src/gui/widgets/arranger.c:4127
msgid "Failed to resize objects"
msgstr ""

#: src/gui/widgets/arranger.c:4139 src/gui/widgets/arranger.c:4189
msgid "Failed to move MIDI notes"
msgstr ""

#: src/gui/widgets/arranger.c:4215
msgid "Failed to duplicate MIDI notes"
msgstr ""

#: src/gui/widgets/arranger.c:4238
msgid "Failed to create MIDI notes"
msgstr ""

#: src/gui/widgets/arranger.c:4327
msgid "Failed to duplicate chords"
msgstr ""

#: src/gui/widgets/arranger.c:4425 src/gui/widgets/arranger.c:4716
msgid "Failed resizing selection"
msgstr ""

#: src/gui/widgets/arranger.c:4532
msgid "Failed to edit timeline objects"
msgstr ""

#: src/gui/widgets/arranger.c:4555 src/gui/widgets/arranger.c:4578
msgid "Failed to resize timeline objects"
msgstr ""

#: src/gui/widgets/arranger.c:4601
msgid "Failed to resize selection"
msgstr ""

#: src/gui/widgets/arranger.c:4623
msgid "Failed setting fade in position"
msgstr ""

#: src/gui/widgets/arranger.c:4647 src/gui/widgets/arranger.c:4672
#: src/gui/widgets/arranger.c:4694
msgid "Failed resizing selections"
msgstr ""

#: src/gui/widgets/arranger.c:4761
msgid "Failed to move objects"
msgstr ""

#: src/gui/widgets/arranger.c:4803
msgid "Failed to link or move selection"
msgstr ""

#: src/gui/widgets/arranger.c:4863
msgid "Failed to split selection"
msgstr ""

#: src/gui/widgets/arranger.c:4875
#, c-format
msgid "%s name"
msgstr ""

#: src/gui/widgets/piano_roll_keys.c:188
msgid "bass"
msgstr ""

#: src/gui/widgets/piano_roll_keys.c:210
msgid "both"
msgstr ""

#: src/gui/widgets/piano_roll_keys.c:228
msgid "scale"
msgstr ""

#: src/gui/widgets/piano_roll_keys.c:246
msgid "chord"
msgstr ""

#: src/gui/widgets/plugin_browser.c:470
msgid "Rename"
msgstr ""

#: src/gui/widgets/plugin_browser.c:476
#: src/gui/widgets/panel_file_browser.c:132
#: src/gui/widgets/port_connections_tree.c:181
#: src/gui/widgets/home_toolbar.c:178 src/gui/widgets/cc_bindings_tree.c:69
#: resources/ui/modulator_inner.ui:24
msgid "Delete"
msgstr ""

#: src/gui/widgets/bot_bar.c:56 src/gui/widgets/ruler_marker.c:169
msgid "Playhead"
msgstr ""

#: src/gui/widgets/bot_bar.c:58
msgid "Playhead [Jack Timebase Master]"
msgstr ""

#: src/gui/widgets/bot_bar.c:60
msgid "Playhead [Jack Client]"
msgstr ""

#: src/gui/widgets/bot_bar.c:165
msgid "Input"
msgstr ""

#. TRANSLATORS: tap tempo
#: src/gui/widgets/bot_bar.c:170
msgid "Tap"
msgstr ""

#: src/gui/widgets/bot_bar.c:200
msgid "Transport display"
msgstr ""

#: src/gui/widgets/bot_bar.c:214
msgid "Become JACK Transport master"
msgstr ""

#: src/gui/widgets/bot_bar.c:217
msgid "Sync to JACK Transport"
msgstr ""

#: src/gui/widgets/bot_bar.c:220
msgid "Unlink JACK Transport"
msgstr ""

#: src/gui/widgets/bot_bar.c:262
msgid "playhead"
msgstr ""

#: src/gui/widgets/bot_bar.c:297
msgid "JACK Transport client"
msgstr ""

#: src/gui/widgets/bot_bar.c:318
msgid "JACK Timebase master"
msgstr ""

#: src/gui/widgets/bot_bar.c:394
msgid "New buffer size"
msgstr ""

#: src/gui/widgets/bot_bar.c:406
msgid "Failed reading value"
msgstr ""

#: src/gui/widgets/bot_bar.c:422
msgid "This feature is not available at the moment"
msgstr ""

#: src/gui/widgets/bot_bar.c:515
msgid "Status"
msgstr ""

#. TRANSLATORS: buffer size, please keep the
#. * translation short
#: src/gui/widgets/bot_bar.c:522
msgid "Buf sz"
msgstr ""

#. TRANSLATORS: verb - change buffer size
#: src/gui/widgets/bot_bar.c:529
msgid "change"
msgstr ""

#. TRANSLATORS: sample rate
#: src/gui/widgets/bot_bar.c:532
msgid "Rate"
msgstr ""

#: src/gui/widgets/bot_bar.c:570
msgid "Metronome"
msgstr ""

#: src/gui/widgets/bot_bar.c:571
msgid "Metronome options"
msgstr ""

#. volume
#: src/gui/widgets/bot_bar.c:582 resources/ui/file_auditioner_controls.ui:28
msgid "Volume"
msgstr ""

#. countin
#: src/gui/widgets/bot_bar.c:604
msgid "Count-in"
msgstr ""

#: src/gui/widgets/bot_bar.c:697
msgid "bpm"
msgstr ""

#: src/gui/widgets/bot_bar.c:701
msgid "time sig."
msgstr ""

#: src/gui/widgets/timeline_selection_info.c:265 src/audio/marker_track.c:78
#: resources/ui/quantize_dialog.ui:62
msgid "start"
msgstr ""

#: src/gui/widgets/timeline_selection_info.c:275 src/audio/marker_track.c:85
#: resources/ui/quantize_dialog.ui:70
msgid "end"
msgstr ""

#: src/gui/widgets/timeline_selection_info.c:285
msgid "clip start (rel.)"
msgstr ""

#: src/gui/widgets/timeline_selection_info.c:295
msgid "loop start (rel.)"
msgstr ""

#: src/gui/widgets/timeline_selection_info.c:305
msgid "loop end (rel.)"
msgstr ""

#: src/gui/widgets/timeline_selection_info.c:333
#: src/gui/widgets/timeline_selection_info.c:357
#: src/gui/widgets/timeline_selection_info.c:380
#: src/gui/widgets/timeline_selection_info.c:405
msgid "position"
msgstr ""

#: src/gui/widgets/transport_controls.c:409
msgid "Punch in/out"
msgstr ""

#: src/gui/widgets/transport_controls.c:412
msgid "Start on MIDI input"
msgstr ""

#: src/gui/widgets/transport_controls.c:415
msgid "Options"
msgstr ""

#: src/gui/widgets/transport_controls.c:420
msgid "Overwrite events"
msgstr ""

#: src/gui/widgets/transport_controls.c:423
msgid "Merge events"
msgstr ""

#: src/gui/widgets/transport_controls.c:426
msgid "Create takes"
msgstr ""

#: src/gui/widgets/transport_controls.c:429
msgid "Create takes (mute previous)"
msgstr ""

#: src/gui/widgets/transport_controls.c:432
#: build/data/org.zrythm.Zrythm.gschema.xml:895
msgid "Recording mode"
msgstr ""

#: src/gui/widgets/transport_controls.c:449
msgid "Preroll"
msgstr ""

#: src/gui/widgets/transport_controls.c:488 resources/ui/fader_buttons.ui:22
msgid "Record"
msgstr ""

#: src/gui/widgets/transport_controls.c:489
msgid "Record options"
msgstr ""

#: src/gui/widgets/timeline_arranger.c:433
msgid "Custom Marker"
msgstr ""

#: src/gui/widgets/timeline_arranger.c:949
msgid "Fade Preset"
msgstr ""

#: src/gui/widgets/timeline_arranger.c:1014
msgid "Musical Mode"
msgstr ""

#: src/gui/widgets/timeline_arranger.c:1128
msgid "Detect BPM"
msgstr ""

#: src/gui/widgets/timeline_arranger.c:1183
msgid "Region Functions"
msgstr ""

#: src/gui/widgets/timeline_arranger.c:1187
#, fuzzy
msgid "Audio Regions"
msgstr "Wilayah"

#: src/gui/widgets/timeline_arranger.c:1217
msgid "Export as MIDI file"
msgstr ""

#: src/gui/widgets/timeline_arranger.c:1223
#, fuzzy
msgid "MIDI Regions"
msgstr "Wilayah"

#: src/gui/widgets/timeline_arranger.c:1230 src/gui/widgets/track.c:1748
msgid "Quick bounce"
msgstr ""

#: src/gui/widgets/timeline_arranger.c:1236 src/gui/widgets/track.c:1755
msgid "Bounce..."
msgstr ""

#: src/gui/widgets/timeline_arranger.c:1449
msgid "Failed to create selections"
msgstr ""

#: src/gui/widgets/automation_arranger.c:251
#: build/data/org.zrythm.Zrythm.gschema.xml:1064
msgid "Curve algorithm"
msgstr ""

#: src/gui/widgets/header.c:128
#, c-format
msgid "About %s"
msgstr ""

#: src/gui/widgets/header.c:133
msgid "About Zrythm"
msgstr ""

#: src/gui/widgets/header.c:134 src/gui/widgets/preferences.c:978
#: resources/gtk/menus.ui:40 resources/gtk/help-overlay.ui:39
#: resources/ui/file_auditioner_controls.ui:33
msgid "Preferences"
msgstr ""

#: src/gui/widgets/header.c:135
msgid "Log viewer"
msgstr ""

#: src/gui/widgets/header.c:137
msgid "Scripting interface"
msgstr ""

#: src/gui/widgets/panel_file_browser.c:274 src/gui/widgets/file_browser.c:72
msgid "No file selected"
msgstr ""

#: src/gui/widgets/help_toolbar.c:39
msgid "Chat (Matrix)"
msgstr ""

#: src/gui/widgets/help_toolbar.c:40
msgid "Manual"
msgstr ""

#: src/gui/widgets/help_toolbar.c:41 resources/gtk/help-overlay.ui:46
msgid "Keyboard Shortcuts"
msgstr ""

#: src/gui/widgets/help_toolbar.c:42
msgid "Donate"
msgstr ""

#: src/gui/widgets/help_toolbar.c:43
msgid "Report a Bug"
msgstr ""

#: src/gui/widgets/port_connections_tree.c:97
#, c-format
msgid "Failed to enable connection from %s to %s"
msgstr ""

#: src/gui/widgets/port_connections_tree.c:268
msgid "Source"
msgstr ""

#: src/gui/widgets/port_connections_tree.c:286
#: src/gui/widgets/cc_bindings_tree.c:214 src/gui/widgets/item_factory.c:477
msgid "Destination"
msgstr ""

#: src/gui/widgets/port_connections_tree.c:304
msgid "Multiplier"
msgstr ""

#: src/gui/widgets/home_toolbar.c:68 src/gui/widgets/home_toolbar.c:212
msgid "Redo"
msgstr ""

#: src/gui/widgets/home_toolbar.c:68 src/gui/widgets/home_toolbar.c:209
#: build/data/org.zrythm.Zrythm.gschema.xml:1074
msgid "Undo"
msgstr ""

#: src/gui/widgets/home_toolbar.c:170
msgid "Cut"
msgstr ""

#: src/gui/widgets/home_toolbar.c:172
msgid "Copy"
msgstr ""

#: src/gui/widgets/home_toolbar.c:174
msgid "Paste"
msgstr ""

#: src/gui/widgets/home_toolbar.c:180
msgid "Clear selection"
msgstr ""

#: src/gui/widgets/home_toolbar.c:182 resources/gtk/help-overlay.ui:180
msgid "Select all"
msgstr ""

#: src/gui/widgets/home_toolbar.c:184 resources/gtk/help-overlay.ui:306
msgid "Loop selection"
msgstr ""

#: src/gui/widgets/home_toolbar.c:209
msgid "Undo..."
msgstr ""

#: src/gui/widgets/home_toolbar.c:212
msgid "Redo..."
msgstr ""

#: src/gui/widgets/right_dock_edge.c:99 src/utils/gtk.c:1247
msgid "Plugin Browser"
msgstr ""

#: src/gui/widgets/right_dock_edge.c:133
#: src/gui/widgets/file_browser_window.c:38 src/utils/gtk.c:1250
msgid "File Browser"
msgstr ""

#: src/gui/widgets/right_dock_edge.c:168
msgid "Monitor Section"
msgstr ""

#: src/gui/widgets/right_dock_edge.c:191
msgid "Show file browser"
msgstr ""

#: src/gui/widgets/plugin_properties_expander.c:104
msgid "Load Preset"
msgstr ""

#: src/gui/widgets/plugin_properties_expander.c:110
msgid "_Load"
msgstr ""

#: src/gui/widgets/plugin_properties_expander.c:222
msgid "Plugin Properties"
msgstr ""

#: src/gui/widgets/plugin_properties_expander.c:251
#: src/gui/widgets/event_viewer.c:558 resources/ui/chord_selector_window.ui:157
#: resources/ui/arranger_object_info_dialog.ui:55
#: resources/ui/port_info_dialog.ui:111
msgid "Type"
msgstr ""

#: src/gui/widgets/plugin_properties_expander.c:267
msgid "Banks"
msgstr ""

#: src/gui/widgets/plugin_properties_expander.c:283
#: resources/ui/file_browser_filters.ui:24
msgid "Presets"
msgstr ""

#: src/gui/widgets/plugin_properties_expander.c:313
#: src/gui/widgets/project_toolbar.c:40
msgid "Save"
msgstr ""

#: src/gui/widgets/plugin_properties_expander.c:317
msgid "Save preset"
msgstr ""

#: src/gui/widgets/plugin_properties_expander.c:320
msgid "Load"
msgstr ""

#: src/gui/widgets/plugin_properties_expander.c:324
msgid "Load preset"
msgstr ""

#: src/gui/widgets/route_target_selector.c:88
msgid "Cannot be routed"
msgstr ""

#: src/gui/widgets/route_target_selector.c:95
msgid "Routed to engine"
msgstr ""

#: src/gui/widgets/route_target_selector.c:102
msgid "Select channel to route signal to"
msgstr ""

#: src/gui/widgets/route_target_selector.c:193
msgid "Stereo Out"
msgstr ""

#: src/gui/widgets/fader_controls_expander.c:58 src/gui/widgets/fader.c:463
msgid "Fader"
msgstr ""

#: src/gui/widgets/automatable_selector_popover.c:109
msgid "No control selected"
msgstr ""

#: src/gui/widgets/automatable_selector_popover.c:405
msgid "Macros"
msgstr ""

#: src/gui/widgets/automatable_selector_popover.c:416
#, c-format
msgid "MIDI Ch%d"
msgstr ""

#: src/gui/widgets/automatable_selector_popover.c:445
#, c-format
msgid "[Instrument] %s"
msgstr ""

#: src/gui/widgets/automatable_selector_popover.c:465
#, c-format
msgid "[MIDI FX %d] %s"
msgstr ""

#: src/gui/widgets/automatable_selector_popover.c:482
#, c-format
msgid "[Insert %d] %s"
msgstr ""

#: src/gui/widgets/automatable_selector_popover.c:503
#, c-format
msgid "[Modulator %d] %s"
msgstr ""

#: src/gui/widgets/main_window.c:147
msgid "Failed to serialize current project"
msgstr ""

#: src/gui/widgets/main_window.c:215
msgid "Unsaved changes"
msgstr ""

#: src/gui/widgets/main_window.c:219
msgid "_Save & Quit"
msgstr ""

#: src/gui/widgets/main_window.c:221
msgid "_Quit without saving"
msgstr ""

#: src/gui/widgets/main_window.c:229
msgid ""
"The project contains unsaved changes.\n"
"If you quit without saving, unsaved changes will be lost."
msgstr ""

#: src/gui/widgets/main_window.c:235
#, c-format
msgid ""
"%s\n"
"\n"
"Changes:\n"
"%s"
msgstr ""

#: src/gui/widgets/snap_grid.c:62
#, c-format
msgid "%s - Last object"
msgstr ""

#: src/gui/widgets/snap_grid.c:126
msgid "Snap/Grid options"
msgstr ""

#: src/gui/widgets/preferences.c:494
msgid "Select a folder"
msgstr ""

#: src/gui/widgets/preferences.c:495
msgid "Select a file"
msgstr ""

#: src/gui/widgets/preferences.c:957
#, c-format
msgid "Some changes will only take effect after you restart %s"
msgstr ""

#: src/gui/widgets/monitor_section.c:49 src/gui/widgets/track.c:1240
#: src/utils/gtk.c:1253
msgid "Monitor"
msgstr ""

#: src/gui/widgets/monitor_section.c:70 src/gui/widgets/monitor_section.c:364
msgid "Dim"
msgstr ""

#: src/gui/widgets/monitor_section.c:86
#, c-format
msgid "<small>%d muted</small>"
msgstr ""

#: src/gui/widgets/monitor_section.c:92
msgid "Currently muted tracks"
msgstr ""

#: src/gui/widgets/monitor_section.c:95
#, c-format
msgid "<small>%d soloed</small>"
msgstr ""

#: src/gui/widgets/monitor_section.c:101
msgid "Currently soloed tracks"
msgstr ""

#: src/gui/widgets/monitor_section.c:104
#, c-format
msgid "<small>%d listened</small>"
msgstr ""

#: src/gui/widgets/monitor_section.c:110
msgid "Currently listened tracks"
msgstr ""

#: src/gui/widgets/monitor_section.c:147
msgid "Failed to unsolo all tracks"
msgstr ""

#: src/gui/widgets/monitor_section.c:185
msgid "Failed to unmute all tracks"
msgstr ""

#: src/gui/widgets/monitor_section.c:223
msgid "Failed to unlisten all tracks"
msgstr ""

#: src/gui/widgets/monitor_section.c:416
msgid "Unsolo all tracks"
msgstr ""

#: src/gui/widgets/monitor_section.c:419
msgid "Unmute all tracks"
msgstr ""

#: src/gui/widgets/monitor_section.c:422
msgid "Unlisten all tracks"
msgstr ""

#: src/gui/widgets/monitor_section.c:469
msgid "Soloing"
msgstr ""

#: src/gui/widgets/monitor_section.c:473
msgid "Muting"
msgstr ""

#: src/gui/widgets/monitor_section.c:477
msgid "Listening"
msgstr ""

#: src/gui/widgets/scripting_window.c:75
msgid "Scripting Interface"
msgstr ""

#: src/gui/widgets/active_hardware_mb.c:56
#: src/gui/widgets/active_hardware_mb.c:158
msgid "Select..."
msgstr ""

#: src/gui/widgets/active_hardware_mb.c:127
msgid "Click to enable inputs"
msgstr ""

#: src/gui/widgets/active_hardware_mb.c:128
msgid "Click to enable outputs"
msgstr ""

#: src/gui/widgets/folder_channel.c:162
msgid "Failed to move or copy track(s)"
msgstr ""

#: src/gui/widgets/file_auditioner_controls.c:275
#: build/data/org.zrythm.Zrythm.gschema.xml:564
msgid "Autoplay"
msgstr ""

#: src/gui/widgets/file_auditioner_controls.c:277
#: build/data/org.zrythm.Zrythm.gschema.xml:569
msgid "Show unsupported files"
msgstr ""

#: src/gui/widgets/file_auditioner_controls.c:280
#: build/data/org.zrythm.Zrythm.gschema.xml:574
msgid "Show hidden files"
msgstr ""

#: src/gui/widgets/port_connection_row.c:58
msgid "Failed to enable connection"
msgstr ""

#: src/gui/widgets/port_connection_row.c:81
msgid "Failed to disconnect"
msgstr ""

#: src/gui/widgets/port_connection_row.c:137
msgid "Enable/disable connection"
msgstr ""

#: src/gui/widgets/port_connection_row.c:182
msgid "Delete connection"
msgstr ""

#: src/gui/widgets/balance_control.c:310
msgid "Failed to change balance"
msgstr ""

#: src/gui/widgets/live_waveform.c:324
msgid "Live waveform indicator"
msgstr ""

#: src/gui/widgets/ruler.c:1627
msgid "Display"
msgstr ""

#: src/gui/widgets/clip_editor_inner.c:334
msgid "Select a region..."
msgstr ""

#: src/gui/widgets/channel_sends_expander.c:83
#: src/gui/widgets/ports_expander.c:427
msgid "Sends"
msgstr ""

#: src/gui/widgets/scale_selector_window.c:74
msgid "Failed to edit scale"
msgstr ""

#: src/gui/widgets/event_viewer.c:571 src/gui/widgets/event_viewer.c:688
msgid "Start"
msgstr ""

#: src/gui/widgets/event_viewer.c:585
msgid "Clip start"
msgstr ""

#: src/gui/widgets/event_viewer.c:599
msgid "Loop start"
msgstr ""

#: src/gui/widgets/event_viewer.c:613
msgid "Loop end"
msgstr ""

#: src/gui/widgets/event_viewer.c:627 src/gui/widgets/event_viewer.c:702
msgid "End"
msgstr ""

#: src/gui/widgets/event_viewer.c:649
msgid "Note"
msgstr ""

#: src/gui/widgets/event_viewer.c:662
msgid "Pitch"
msgstr ""

#: src/gui/widgets/event_viewer.c:759
msgid "Index"
msgstr ""

#: src/gui/widgets/event_viewer.c:786
msgid "Value"
msgstr ""

#: src/gui/widgets/event_viewer.c:799
msgid "Curviness"
msgstr ""

#: src/gui/widgets/event_viewer.c:820
msgid "Selection start"
msgstr ""

#: src/gui/widgets/event_viewer.c:834
msgid "Selection end"
msgstr ""

#: src/gui/widgets/cc_bindings_tree.c:199
msgid "Device"
msgstr ""

#: src/gui/widgets/cc_bindings_tree.c:209 src/gui/widgets/item_factory.c:452
msgid "Note/Control"
msgstr ""

#: src/gui/widgets/ports_expander.c:174 src/gui/widgets/ports_expander.c:420
msgid "Controls"
msgstr ""

#: src/gui/widgets/ports_expander.c:177
msgid "Control Outs"
msgstr ""

#: src/gui/widgets/ports_expander.c:180
msgid "Audio Ins"
msgstr ""

#: src/gui/widgets/ports_expander.c:183
msgid "Audio Outs"
msgstr ""

#: src/gui/widgets/ports_expander.c:186
msgid "MIDI Ins"
msgstr ""

#: src/gui/widgets/ports_expander.c:189
msgid "MIDI Outs"
msgstr ""

#: src/gui/widgets/ports_expander.c:192
msgid "CV Ins"
msgstr ""

#: src/gui/widgets/ports_expander.c:195
msgid "CV Outs"
msgstr ""

#: src/gui/widgets/ports_expander.c:363
msgid "Ungrouped"
msgstr ""

#: src/gui/widgets/ports_expander.c:434
msgid "Stereo In"
msgstr ""

#: src/gui/widgets/ports_expander.c:441
msgid "MIDI In"
msgstr ""

#: src/gui/widgets/ports_expander.c:449
msgid "MIDI Out"
msgstr ""

#: src/gui/widgets/route_target_selector_popover.c:173
#: resources/ui/port_info_dialog.ui:42
msgid "Group"
msgstr ""

#: src/gui/widgets/route_target_selector_popover.c:243
#: src/gui/widgets/route_target_selector_popover.c:459
msgid "No output selected"
msgstr ""

#: src/gui/widgets/route_target_selector_popover.c:261
#, c-format
msgid "Routing to %s"
msgstr ""

#: src/gui/widgets/route_target_selector_popover.c:358
msgid "Failed to change direct out"
msgstr ""

#: src/gui/widgets/route_target_selector_popover.c:373
msgid "Failed to remove direct out"
msgstr ""

#: src/gui/widgets/project_toolbar.c:39
msgid "New Project"
msgstr ""

#: src/gui/widgets/project_toolbar.c:41
msgid "Save As"
msgstr ""

#: src/gui/widgets/project_toolbar.c:42 src/utils/dialogs.c:40
msgid "Open Project"
msgstr ""

#: src/gui/widgets/project_toolbar.c:43
msgid "Export As"
msgstr ""

#: src/gui/widgets/project_toolbar.c:44
msgid "Export Graph"
msgstr ""

#: src/gui/widgets/view_toolbar.c:39
msgid "Toggle Status Bar"
msgstr ""

#: src/gui/widgets/view_toolbar.c:40
msgid "Zoom In"
msgstr ""

#: src/gui/widgets/view_toolbar.c:41
msgid "Zoom Out"
msgstr ""

#: src/gui/widgets/view_toolbar.c:42
msgid "Original Size"
msgstr ""

#: src/gui/widgets/view_toolbar.c:43
msgid "Best Fit"
msgstr ""

#: src/gui/widgets/view_toolbar.c:44
msgid "Fullscreen"
msgstr ""

#: src/gui/widgets/view_toolbar.c:45
msgid "Toggle Left Panel"
msgstr ""

#: src/gui/widgets/view_toolbar.c:46
msgid "Toggle Bottom Panel"
msgstr ""

#: src/gui/widgets/view_toolbar.c:47
msgid "Toggle Top Panel"
msgstr ""

#: src/gui/widgets/view_toolbar.c:49
msgid "Toggle Right Panel"
msgstr ""

#: src/gui/widgets/item_factory.c:98
msgid "Failed to enable binding"
msgstr ""

#: src/gui/widgets/item_factory.c:229
msgid "Add to project"
msgstr ""

#: src/gui/widgets/item_factory.c:236 src/gui/widgets/item_factory.c:249
#: src/gui/widgets/item_factory.c:257
msgid "Add to project (carla)"
msgstr ""

#: src/gui/widgets/item_factory.c:266
msgid "Use _Generic UI"
msgstr ""

#: src/gui/widgets/item_factory.c:307
msgid "Add to collection"
msgstr ""

#: src/gui/widgets/item_factory.c:349
msgid "Remove from collection"
msgstr ""

#: src/gui/widgets/item_factory.c:372
msgid "Add Bookmark"
msgstr ""

#: src/gui/widgets/file_chooser_button.c:68
msgid "Select path"
msgstr ""

#: src/gui/widgets/editor_toolbar.c:157
msgid "Plugin Effect"
msgstr ""

#: src/gui/widgets/editor_toolbar.c:171 src/gui/widgets/editor_toolbar.c:189
#: src/gui/widgets/editor_toolbar.c:207
msgid "Select function"
msgstr ""

#: src/gui/widgets/editor_toolbar.c:245 src/gui/widgets/editor_toolbar.c:280
#: src/gui/widgets/editor_toolbar.c:304
#, c-format
msgid "Apply %s"
msgstr ""

#: src/gui/widgets/editor_toolbar.c:249 src/gui/widgets/editor_toolbar.c:284
#: src/gui/widgets/editor_toolbar.c:308
#, c-format
msgid "Apply %s with previous settings"
msgstr ""

#: src/gui/widgets/editor_toolbar.c:355
msgid "No Highlight"
msgstr ""

#: src/gui/widgets/editor_toolbar.c:362
msgid "Highlight Chord"
msgstr ""

#: src/gui/widgets/editor_toolbar.c:369
msgid "Highlight Scale"
msgstr ""

#: src/gui/widgets/editor_toolbar.c:376
msgid "Highlight Both"
msgstr ""

#: src/gui/widgets/file_browser.c:130
#, c-format
msgid "Failed to create track for file '%s'"
msgstr ""

#: src/gui/widgets/inspector_track.c:157
msgid "Comment"
msgstr ""

#: src/gui/widgets/track_visibility_tree.c:142
msgid "Visible"
msgstr ""

#: src/gui/widgets/track.c:1209
msgid "Hide instrument UI"
msgstr ""

#: src/gui/widgets/track.c:1213
msgid "Show instrument UI"
msgstr ""

#: src/gui/widgets/track.c:1244 resources/ui/fader_buttons.ui:10
msgid "Mono compatibility"
msgstr ""

#: src/gui/widgets/track.c:1250
msgid "Disarm"
msgstr ""

#: src/gui/widgets/track.c:1254
msgid "Arm for recording"
msgstr ""

#: src/gui/widgets/track.c:1261
msgid "Hide lanes"
msgstr ""

#: src/gui/widgets/track.c:1265
msgid "Show lanes"
msgstr ""

#: src/gui/widgets/track.c:1272
msgid "Hide automation"
msgstr ""

#: src/gui/widgets/track.c:1276
msgid "Show automation"
msgstr ""

#: src/gui/widgets/track.c:1285 resources/ui/project_assistant.ui:54
msgid "Remove"
msgstr ""

#: src/gui/widgets/track.c:1289
msgid "Freeze/unfreeze"
msgstr ""

#: src/gui/widgets/track.c:1293
msgid "Lock/unlock"
msgstr ""

#: src/gui/widgets/track.c:1297
msgid "Fold"
msgstr ""

#: src/gui/widgets/track.c:1301
msgid "Unfold"
msgstr ""

#: src/gui/widgets/track.c:1711
msgid "Add Region"
msgstr ""

#: src/gui/widgets/track.c:1761 resources/ui/bounce_dialog.ui:102
msgid "Bounce"
msgstr ""

#: src/gui/widgets/track.c:1869
msgid "Direct out"
msgstr ""

#: src/gui/widgets/track.c:1876
msgid "New direct out"
msgstr ""

#: src/gui/widgets/track.c:1909
msgid "Rename lane..."
msgstr ""

#: src/gui/widgets/track.c:1927
msgid "Passthrough input"
msgstr ""

#: src/gui/widgets/track.c:1937 src/gui/widgets/track.c:1957
#, c-format
msgid "MIDI Channel %d"
msgstr ""

#: src/gui/widgets/main_notebook.c:140 src/utils/gtk.c:1257
msgid "Timeline"
msgstr ""

#: src/gui/widgets/main_notebook.c:144
msgid "Connections"
msgstr ""

#: src/gui/widgets/main_notebook.c:145
msgid "Port connections"
msgstr ""

#: src/gui/widgets/main_notebook.c:149
msgid "Bindings"
msgstr ""

#: src/gui/widgets/main_notebook.c:150
msgid "MIDI CC bindings"
msgstr ""

#: src/gui/widgets/main_notebook.c:154 src/utils/gtk.c:1266
msgid "Scenes"
msgstr ""

#: src/gui/widgets/main_notebook.c:155
msgid "Scenes (live view)"
msgstr ""

#: src/gui/widgets/dialogs/arranger_object_info.c:109
msgid "Arranger object info"
msgstr ""

#: src/gui/widgets/dialogs/create_project_dialog.c:118
msgid "Create New Project"
msgstr ""

#: src/gui/widgets/dialogs/create_project_dialog.c:130
msgid "Untitled Project"
msgstr ""

#: src/gui/widgets/dialogs/create_project_dialog.c:165
msgid "Select parent directory to save the project in"
msgstr ""

#: src/gui/widgets/dialogs/quantize_dialog.c:85
msgid "Failed to quantize editor selections"
msgstr ""

#: src/gui/widgets/dialogs/quantize_dialog.c:100
msgid "Failed to quantize timeline selections"
msgstr ""

#: src/gui/widgets/dialogs/quantize_dialog.c:135
msgid "note length"
msgstr ""

#: src/gui/widgets/dialogs/quantize_dialog.c:144
msgid "note type"
msgstr ""

#: src/gui/widgets/dialogs/bind_cc_dialog.c:55
msgid "Failed to bind mapping"
msgstr ""

#: src/gui/widgets/dialogs/bind_cc_dialog.c:121
msgid "Not a control change event"
msgstr ""

#: src/gui/widgets/dialogs/export_midi_file_dialog.c:56
msgid "Select MIDI file"
msgstr ""

#: src/gui/widgets/dialogs/export_midi_file_dialog.c:59
msgid "_Export"
msgstr ""

#: src/gui/widgets/dialogs/export_midi_file_dialog.c:70
msgid "Base region"
msgstr ""

#: src/gui/widgets/dialogs/export_midi_file_dialog.c:74
msgid "Full region"
msgstr ""

#: src/gui/widgets/dialogs/export_midi_file_dialog.c:81
#, fuzzy
msgid "Region Content"
msgstr "Wilayah"

#: src/gui/widgets/dialogs/export_midi_file_dialog.c:95
msgid "Format 0"
msgstr ""

#: src/gui/widgets/dialogs/export_midi_file_dialog.c:99
msgid "Format 1"
msgstr ""

#: src/gui/widgets/dialogs/export_midi_file_dialog.c:106
msgid "MIDI Format"
msgstr ""

#: src/gui/widgets/dialogs/string_entry_dialog.c:84
msgid "Please enter a value"
msgstr ""

#: src/gui/widgets/dialogs/port_info.c:58
#, c-format
msgid "%.1f to %.1f"
msgstr ""

#: src/gui/widgets/dialogs/port_info.c:72
msgid "N/A"
msgstr ""

#: src/gui/widgets/dialogs/port_info.c:152
msgid "Port info"
msgstr ""

#: src/gui/widgets/dialogs/add_tracks_to_group_dialog.c:85
msgid "Enter group name"
msgstr ""

#: src/gui/widgets/dialogs/add_tracks_to_group_dialog.c:94
msgid "Group name"
msgstr ""

#: src/gui/widgets/dialogs/add_tracks_to_group_dialog.c:97
msgid "New Group"
msgstr ""

#: src/gui/widgets/dialogs/add_tracks_to_group_dialog.c:103
msgid "Move tracks under group"
msgstr ""

#: src/gui/widgets/dialogs/add_tracks_to_group_dialog.c:133
#: src/actions/actions.c:1692
msgid "Failed to create audio group track"
msgstr ""

#: src/gui/widgets/dialogs/add_tracks_to_group_dialog.c:148
#: src/actions/actions.c:1706
msgid "Failed to create MIDI group track"
msgstr ""

#: src/gui/widgets/dialogs/about_dialog.c:78
msgid "a highly automated and intuitive digital audio workstation"
msgstr ""

#: src/gui/widgets/dialogs/about_dialog.c:82
msgid "Website"
msgstr ""

#: src/gui/widgets/dialogs/export_progress_dialog.c:80
msgid "Exporting..."
msgstr ""

#: src/gui/widgets/dialogs/export_progress_dialog.c:83
msgid "Exported"
msgstr ""

#: src/gui/widgets/dialogs/export_progress_dialog.c:86
msgid "Export Progress"
msgstr ""

#: src/gui/widgets/dialogs/export_progress_dialog.c:96
msgid "Open Directory"
msgstr ""

#: src/gui/widgets/dialogs/export_progress_dialog.c:99
msgid "Opens the containing directory"
msgstr ""

#: src/gui/widgets/dialogs/bug_report_dialog.c:62
msgid "Please enter steps to reproduce"
msgstr ""

#: src/gui/widgets/dialogs/bug_report_dialog.c:75
msgid "Please fill in all fields"
msgstr ""

#: src/gui/widgets/dialogs/bug_report_dialog.c:162
msgid "Send via Sourcehut"
msgstr ""

#: src/gui/widgets/dialogs/bug_report_dialog.c:171
#, c-format
msgid "Please copy the template below in a %snew issue%s."
msgstr ""

#: src/gui/widgets/dialogs/bug_report_dialog.c:326
#, c-format
msgid "error: %s"
msgstr ""

#: src/gui/widgets/dialogs/bug_report_dialog.c:331
#: src/gui/widgets/dialogs/bug_report_dialog.c:548
msgid "Done"
msgstr ""

#: src/gui/widgets/dialogs/bug_report_dialog.c:350
msgid "Send Automatically"
msgstr ""

#: src/gui/widgets/dialogs/bug_report_dialog.c:375
#, c-format
msgid ""
"Click OK to submit. You can verify what will be sent below. By clicking OK, "
"you agree to our %sPrivacy Policy%s."
msgstr ""

#: src/gui/widgets/dialogs/bug_report_dialog.c:392
msgid "<b>Data</b>"
msgstr ""

#: src/gui/widgets/dialogs/bug_report_dialog.c:446
msgid "<b>Log file</b>"
msgstr ""

#: src/gui/widgets/dialogs/bug_report_dialog.c:487
msgid "<b>Screenshot</b>"
msgstr ""

#: src/gui/widgets/dialogs/bug_report_dialog.c:537
msgid "Sending"
msgstr ""

#: src/gui/widgets/dialogs/bug_report_dialog.c:546
msgid "Sending data..."
msgstr ""

#: src/gui/widgets/dialogs/bug_report_dialog.c:549
msgid "Failed"
msgstr ""

#: src/gui/widgets/dialogs/bug_report_dialog.c:553
msgid "Sending..."
msgstr ""

#: src/gui/widgets/dialogs/bug_report_dialog.c:581
msgid "Sent successfully"
msgstr ""

#: src/gui/widgets/dialogs/bug_report_dialog.c:654
#, c-format
msgid "%sPlease help us fix this by submitting a bug report."
msgstr ""

#: src/gui/widgets/dialogs/bug_report_dialog.c:685
msgid "Enter a list of steps to reproduce the error. Markdown is supported."
msgstr ""

#: src/gui/widgets/dialogs/bug_report_dialog.c:690
msgid "Enter more context, what distro you use, etc. Markdown is supported."
msgstr ""

#: src/gui/widgets/dialogs/object_color_chooser_dialog.c:55
#: src/gui/widgets/dialogs/object_color_chooser_dialog.c:71
#, c-format
msgid "%s color"
msgstr ""

#: src/gui/widgets/dialogs/object_color_chooser_dialog.c:86
msgid "Track color"
msgstr ""

#: src/gui/widgets/dialogs/object_color_chooser_dialog.c:143
msgid "Failed to change color"
msgstr ""

#: src/gui/widgets/dialogs/export_dialog.c:237
msgid "none"
msgstr ""

#: src/gui/widgets/dialogs/export_dialog.c:315
msgid ""
"\n"
"1 more file..."
msgstr ""

#: src/gui/widgets/dialogs/export_dialog.c:320
#, c-format
msgid ""
"\n"
"%d more files..."
msgstr ""

#: src/gui/widgets/dialogs/export_dialog.c:427
msgid "The following files will be created:"
msgstr ""

#: src/gui/widgets/dialogs/export_dialog.c:430
msgid "in the directory:"
msgstr ""

#: src/gui/widgets/dialogs/export_dialog.c:587
msgid "<name>.<format>"
msgstr ""

#: src/gui/widgets/dialogs/export_dialog.c:592
msgid "<date>_<name>.<format>"
msgstr ""

#: src/gui/widgets/dialogs/export_dialog.c:853
msgid "No tracks to export"
msgstr ""

#: src/gui/widgets/dialogs/project_progress_dialog.c:65
msgid "Saving..."
msgstr ""

#: src/gui/widgets/dialogs/project_progress_dialog.c:68
msgid "Saved"
msgstr ""

#: src/gui/widgets/dialogs/project_progress_dialog.c:71
msgid "Project Progress"
msgstr ""

#: src/gui/widgets/dialogs/track_icon_chooser_dialog.c:158
#, c-format
msgid "%s icon"
msgstr ""

#: src/gui/widgets/dialogs/track_icon_chooser_dialog.c:169
msgid "_Select"
msgstr ""

#: src/gui/widgets/dialogs/changelog_dialog.c:47
#, c-format
msgid "Running %s version <b>%s</b>%s%s"
msgstr ""

#. TRANSLATORS: Home directory
#: src/gui/backend/file_manager.c:57
msgid "Home"
msgstr ""

#. TRANSLATORS: Desktop directory
#: src/gui/backend/file_manager.c:68
msgid "Desktop"
msgstr ""

#: src/gui/backend/arranger_selections.c:2646
msgid "Failed to paste selections"
msgstr ""

#: src/gui/backend/arranger_object.c:3352
#, c-format
msgid "Invalid object name %s"
msgstr ""

#: src/gui/backend/arranger_object.c:3391
msgid "Failed to rename object"
msgstr ""

#: src/gui/backend/event_manager.c:547
#, c-format
msgid "Plugin '%s' has crashed and has been disabled."
msgstr ""

#: src/gui/backend/event_manager.c:1811
#, c-format
msgid "Trial limit has been reached. %s will now go silent"
msgstr ""

#: src/gui/backend/tracklist_selections.c:699
#, c-format
msgid "Failed to clone track '%s'"
msgstr ""

#: src/gui/backend/mixer_selections.c:617
msgid "Failed to paste plugins"
msgstr ""

#: src/utils/log.c:772
#, c-format
msgid ""
"%s has encountered a non-fatal error. It may continue to run but behavior "
"will be undefined. "
msgstr ""

#: src/utils/gtk.c:1241
msgid "Track Inspector"
msgstr ""

#: src/utils/gtk.c:1244
msgid "Plugin Inspector"
msgstr ""

#: src/utils/gtk.c:1260
msgid "MIDI CC Bindings"
msgstr ""

#: src/utils/gtk.c:1263
msgid "Port Connections"
msgstr ""

#: src/utils/dialogs.c:45
msgid "_Open"
msgstr ""

#: src/utils/dialogs.c:67
msgid "Overwrite Plugin"
msgstr ""

#: src/utils/dialogs.c:81
msgid "A plugin already exists at the selected slot. Overwrite it?"
msgstr ""

#: src/utils/dialogs.c:106
msgid "Error instantiating plugin. Please see log for details."
msgstr ""

#: src/utils/ui.c:883
msgid "Sine (Equal Power)"
msgstr ""

#: src/utils/ui.c:1053
#, c-format
msgid ""
"A locale for the language you have selected (%s) is not available. Please "
"install one first and restart %s"
msgstr ""

#: src/utils/ui.c:1058
#, c-format
msgid ""
"A locale for the language you have selected is not available. Please enable "
"one first using the steps below and try again.\n"
"1. Uncomment any locale starting with the language code <b>%s</b> in <b>/etc/"
"locale.gen</b> (needs root privileges)\n"
"2. Run <b>locale-gen</b> as root\n"
"3. Restart %s"
msgstr ""

#: src/utils/error.c:45
#, c-format
msgid ""
"%s\n"
"---Backtrace---\n"
"%s"
msgstr ""

#: src/settings/settings.c:163
#, c-format
msgid "Schema %s%s%s"
msgstr ""

#: src/settings/settings.c:174
#, c-format
msgid "Resetting schema %s...\n"
msgstr ""

#: src/settings/settings.c:213
#, c-format
msgid "skipping %s"
msgstr ""

#: src/settings/settings.c:224
#, c-format
msgid "resetting %s to %s"
msgstr ""

#: src/settings/settings.c:269
#, c-format
msgid "Failed to find schema %s. %s is likely not installed"
msgstr ""

#: src/settings/settings.c:284
#, c-format
msgid "Failed to view schema %s"
msgstr ""

#: src/settings/settings.c:291
#, c-format
msgid "Failed to reset schema %s"
msgstr ""

#: src/settings/settings.c:324
#, c-format
msgid ""
"This will reset %s to factory settings. You will lose all your preferences. "
"Type 'y' to continue: "
msgstr ""

#: src/settings/settings.c:331
#, c-format
msgid "Aborting...\n"
msgstr ""

#: src/settings/settings.c:342
#, c-format
msgid "Reset to factory settings successful\n"
msgstr ""

#: src/audio/tracklist.c:1335
msgid "No file was found"
msgstr ""

#: src/audio/tracklist.c:1365
#, c-format
msgid "Unsupported file type %s"
msgstr ""

#: src/audio/tracklist.c:1384
msgid "Can only drop 1 file at a time on existing tracks"
msgstr ""

#: src/audio/tracklist.c:1397
msgid "Can only drop MIDI files on MIDI/instrument tracks"
msgstr ""

#: src/audio/tracklist.c:1410
#, c-format
msgid ""
"This MIDI file contains %d tracks. It cannot be dropped into an existing "
"track"
msgstr ""

#: src/audio/tracklist.c:1424
msgid "Can only drop audio files on audio tracks"
msgstr ""

#: src/audio/tracklist.c:1479
msgid "Failed to create arranger objects"
msgstr ""

#: src/audio/tracklist.c:1549
msgid "Failed to move tracks after copying or moving inside folder"
msgstr ""

#: src/audio/tracklist.c:1622
msgid "Failed to copy tracks inside"
msgstr ""

#: src/audio/tracklist.c:1670
msgid "Failed to copy track inside"
msgstr ""

#: src/audio/tracklist.c:1691 src/audio/tracklist.c:1833
#: src/actions/tracklist_selections.c:374
msgid "Failed to clone track"
msgstr ""

#: src/audio/tracklist.c:1716
msgid "Failed to copy tracks"
msgstr ""

#: src/audio/tracklist.c:1743
msgid "Cannot drag folder into itself"
msgstr ""

#: src/audio/tracklist.c:1762 src/audio/tracklist.c:1812
msgid "Failed to move track inside folder"
msgstr ""

#: src/audio/tracklist.c:1858
msgid "Failed to move tracks"
msgstr ""

#: src/audio/chord_track.c:59 resources/ui/inspector_chord.ui:7
msgid "Chords"
msgstr ""

#: src/audio/automation_track.c:204
msgid "Rec"
msgstr ""

#: src/audio/automation_track.c:225
msgid "Touch"
msgstr ""

#: src/audio/automation_track.c:228
msgid "Latch"
msgstr ""

#: src/audio/channel.c:1938 src/actions/mixer_selections_action.c:499
msgid "Failed to clone plugin"
msgstr ""

#: src/audio/channel_send.c:106
#, c-format
msgid "Channel Send %d enabled"
msgstr ""

#: src/audio/channel_send.c:119
#, c-format
msgid "Channel Send %d amount"
msgstr ""

#: src/audio/channel_send.c:134
#, c-format
msgid "Channel Send %d audio in"
msgstr ""

#: src/audio/channel_send.c:144
#, c-format
msgid "Channel Send %d MIDI in"
msgstr ""

#: src/audio/channel_send.c:152
#, c-format
msgid "Channel Send %d audio out"
msgstr ""

#: src/audio/channel_send.c:162
#, c-format
msgid "Channel Send %d MIDI out"
msgstr ""

#: src/audio/channel_send.c:497 src/audio/channel_send.c:559
msgid "Ports cannot be connected"
msgstr ""

#: src/audio/channel_send.c:683
msgid "Pre-fader send"
msgstr ""

#: src/audio/channel_send.c:685
msgid "Post-fader send"
msgstr ""

#: src/audio/channel_send.c:721
#, c-format
msgid "%s input"
msgstr ""

#: src/audio/marker_track.c:61
msgid "Markers"
msgstr ""

#: src/audio/modulator_macro_processor.c:110
#, c-format
msgid "Macro %d"
msgstr ""

#: src/audio/modulator_macro_processor.c:129
#, c-format
msgid "Macro CV In %d"
msgstr ""

#: src/audio/modulator_macro_processor.c:140
#, c-format
msgid "Macro CV Out %d"
msgstr ""

#: src/audio/exporter.c:139
#, c-format
msgid "Format %s not supported yet"
msgstr ""

#: src/audio/exporter.c:236
msgid "SF INFO invalid"
msgstr ""

#: src/audio/exporter.c:258
#, c-format
msgid ""
"Couldn't open SNDFILE %s:\n"
"%d: %s"
msgstr ""

#: src/audio/exporter.c:820 src/audio/exporter.c:829 src/actions/actions.c:1636
msgid "Failed to create audio track"
msgstr ""

#: src/audio/supported_file.c:311
msgid "Failed opening file"
msgstr ""

#: src/audio/supported_file.c:316
#, c-format
msgid ""
"<b>%s</b>\n"
"Sample rate: %d\n"
"Length: %ld s %ld ms | BPM: %.1f\n"
"Channel(s): %d | Bitrate: %'d.%d kb/s\n"
"Bit depth: %d bits"
msgstr ""

#: src/audio/engine_pa.c:242 src/audio/engine_pa.c:262
#: src/audio/engine_pa.c:273
#, c-format
msgid "PortAudio Error: %s"
msgstr ""

#: src/audio/region.c:512 build/data/org.zrythm.Zrythm.gschema.xml:1060
msgid "Automation"
msgstr ""

#: src/audio/tempo_track.c:57
msgid "BPM"
msgstr ""

#: src/audio/tempo_track.c:72
msgid "Beats per bar"
msgstr ""

#: src/audio/tempo_track.c:93
msgid "Beat unit"
msgstr ""

#: src/audio/tempo_track.c:227
msgid "Failed to change BPM"
msgstr ""

#: src/audio/engine.c:543
#, c-format
msgid ""
"Failed to initialize the %s audio backend. Will use the dummy backend "
"instead. Please check your backend settings in the Preferences."
msgstr ""

#: src/audio/engine.c:588
#, c-format
msgid ""
"The JACK MIDI backend can only be used with the JACK audio backend (your "
"current audio backend is %s). Will use the dummy MIDI backend instead."
msgstr ""

#: src/audio/engine.c:627
#, c-format
msgid ""
"Failed to initialize the %s MIDI backend. Will use the dummy backend "
"instead. Please check your backend settings in the Preferences."
msgstr ""

#: src/audio/engine.c:676
msgid ""
"Your selected combination of backends may not work properly. If you want to "
"use JACK, please select JACK as both your audio and MIDI backend."
msgstr ""

#: src/audio/engine.c:888
#, c-format
msgid ""
"The selected MIDI/audio backend was not found in the version of %s you have "
"installed. The audio and MIDI backends were set to \"Dummy\". Please set "
"your preferred backend from the preferences."
msgstr ""

#: src/audio/engine_pulse.c:120
msgid ""
"A buffer underflow has occurred. Try increasing the buffer size in the "
"settings to avoid audio glitches."
msgstr ""

#: src/audio/engine_pulse.c:242
msgid "PulseAudio error: Failed to create main loop"
msgstr ""

#: src/audio/engine_pulse.c:263
#, c-format
msgid "PulseAudio Error: %s"
msgstr ""

#: src/audio/engine_pulse.c:282
msgid "PulseAudio Error: Failed to connect"
msgstr ""

#: src/audio/curve.c:358
msgid "Exponential"
msgstr ""

#: src/audio/curve.c:363
msgid "Elliptic"
msgstr ""

#: src/audio/track_lane.c:85
#, c-format
msgid "Lane %d"
msgstr ""

#: src/audio/track_lane.c:117
msgid "Failed to rename lane"
msgstr ""

#: src/audio/audio_function.c:161 src/audio/track.c:2271 src/audio/track.c:3363
#: src/actions/mixer_selections_action.c:627
msgid "Failed to instantiate plugin"
msgstr ""

#: src/audio/audio_function.c:398
msgid "Invalid positions - skipping function"
msgstr ""

#: src/audio/audio_function.c:552
msgid "Failed to apply plugin"
msgstr ""

#: src/audio/engine_alsa.c:344
#, c-format
msgid "ALSA Error: %s"
msgstr ""

#: src/audio/sample_processor.c:649
#, c-format
msgid "Failed to instantiate plugin %s"
msgstr ""

#: src/audio/recording_manager.c:171
msgid "Failed to create recorded regions"
msgstr ""

#: src/audio/track.c:389
msgid "Track record"
msgstr ""

#: src/audio/track.c:534
msgid "Failed to clone channel"
msgstr ""

#: src/audio/track.c:965
msgid "Cannot set track muted"
msgstr ""

#: src/audio/track.c:1014
msgid "Cannot set track folded"
msgstr ""

#: src/audio/track.c:1556
msgid "Cannot set track soloed"
msgstr ""

#: src/audio/track.c:1608
msgid "Cannot set track listened"
msgstr ""

#: src/audio/track.c:3054
msgid "Failed to rename track"
msgstr ""

#: src/audio/track.c:3413 src/audio/track.c:3461
msgid "Cannot set track comment"
msgstr ""

#: src/audio/track.c:3501
msgid "Cannot set track icon"
msgstr ""

#: src/audio/track.c:3736
msgid "Cannot set track enabled"
msgstr ""

#. TODO
#: src/audio/scale.c:565 src/audio/scale.c:599
msgid "Unimplemented"
msgstr ""

#: src/audio/clip.c:670
msgid "Edit in external app"
msgstr ""

#: src/audio/clip.c:695
#, c-format
msgid "Edit the file at <u>%s</u>, then press OK"
msgstr ""

#: src/audio/clip.c:711
msgid "Launch"
msgstr ""

#: src/audio/fader.c:141
msgid "Prefader Volume"
msgstr ""

#: src/audio/fader.c:141
msgid "Fader Volume"
msgstr ""

#: src/audio/fader.c:172
msgid "Prefader Balance"
msgstr ""

#: src/audio/fader.c:172
msgid "Fader Balance"
msgstr ""

#: src/audio/fader.c:191
msgid "Prefader Mute"
msgstr ""

#: src/audio/fader.c:191
msgid "Fader Mute"
msgstr ""

#: src/audio/fader.c:212
msgid "Prefader Solo"
msgstr ""

#: src/audio/fader.c:212
msgid "Fader Solo"
msgstr ""

#: src/audio/fader.c:226
msgid "Prefader Listen"
msgstr ""

#: src/audio/fader.c:226
msgid "Fader Listen"
msgstr ""

#: src/audio/fader.c:240
msgid "Prefader Mono Compat"
msgstr ""

#: src/audio/fader.c:241
msgid "Fader Mono Compat"
msgstr ""

#: src/audio/fader.c:260
msgid "Ch Pre-Fader in"
msgstr ""

#: src/audio/fader.c:264
msgid "Ch Fader in"
msgstr ""

#: src/audio/fader.c:269
msgid "Sample Processor Fader in"
msgstr ""

#: src/audio/fader.c:273
msgid "Monitor Fader in"
msgstr ""

#: src/audio/fader.c:293
msgid "Ch Pre-Fader out"
msgstr ""

#: src/audio/fader.c:297
msgid "Ch Fader out"
msgstr ""

#: src/audio/fader.c:302
msgid "Sample Processor Fader out"
msgstr ""

#: src/audio/fader.c:306
msgid "Monitor Fader out"
msgstr ""

#: src/audio/fader.c:330
msgid "Ch MIDI Pre-Fader in"
msgstr ""

#: src/audio/fader.c:334
msgid "Ch MIDI Fader in"
msgstr ""

#: src/audio/fader.c:346
msgid "Ch MIDI Pre-Fader out"
msgstr ""

#: src/audio/fader.c:350
msgid "Ch MIDI Fader out"
msgstr ""

#: src/audio/fader.c:611
msgid "Failed to change volume"
msgstr ""

#: src/audio/fader.c:666
msgid "Failed to set MIDI mode"
msgstr ""

#: src/audio/engine_jack.c:396
msgid "XRUN occurred - check your JACK configuration"
msgstr ""

#: src/audio/engine_jack.c:460
msgid "JACK has shut down"
msgstr ""

#. TRANSLATORS: JACK failure messages
#: src/audio/engine_jack.c:653
msgid "Overall operation failed"
msgstr ""

#: src/audio/engine_jack.c:659
msgid "The operation contained an invalid or unsupported option"
msgstr ""

#: src/audio/engine_jack.c:666
msgid "The desired client name was not unique"
msgstr ""

#: src/audio/engine_jack.c:672
msgid "Unable to connect to the JACK server"
msgstr ""

#: src/audio/engine_jack.c:678
msgid "Communication error with the JACK server"
msgstr ""

#: src/audio/engine_jack.c:684
msgid "Requested client does not exist"
msgstr ""

#: src/audio/engine_jack.c:690
msgid "Unable to load internal client"
msgstr ""

#: src/audio/engine_jack.c:696
msgid "Unable to initialize client"
msgstr ""

#: src/audio/engine_jack.c:702
msgid "Unable to access shared memory"
msgstr ""

#: src/audio/engine_jack.c:708
msgid "Client's protocol version does not match"
msgstr ""

#: src/audio/engine_jack.c:712
msgid "Backend error"
msgstr ""

#: src/audio/engine_jack.c:716
msgid "Client zombie"
msgstr ""

#: src/actions/port_action.c:181
msgid "Set control value"
msgstr ""

#: src/actions/arranger_selections.c:416
msgid "Arranger selections contain an undeletable object"
msgstr ""

#: src/actions/arranger_selections.c:533 src/actions/actions.c:2435
msgid "Failed to apply MIDI function"
msgstr ""

#: src/actions/arranger_selections.c:571 src/actions/actions.c:2463
#: src/actions/actions.c:2508
msgid "Failed to apply automation function"
msgstr ""

#: src/actions/arranger_selections.c:614 src/actions/arranger_selections.c:630
#: src/actions/actions.c:2911
msgid "Failed to apply audio function"
msgstr ""

#: src/actions/arranger_selections.c:763
msgid "Attempted to resize unresizable objects"
msgstr ""

#: src/actions/arranger_selections.c:790
#, c-format
msgid "Cannot perform %s resize - selections contain looped objects"
msgstr ""

#: src/actions/arranger_selections.c:812
#, c-format
msgid "Cannot perform %s resize - selections contain unloopable objects"
msgstr ""

#: src/actions/arranger_selections.c:3139
msgid "Create timeline selections"
msgstr ""

#: src/actions/arranger_selections.c:3143
msgid "Create audio selections"
msgstr ""

#: src/actions/arranger_selections.c:3147
msgid "Create automation selections"
msgstr ""

#: src/actions/arranger_selections.c:3151
msgid "Create chord selections"
msgstr ""

#: src/actions/arranger_selections.c:3155
msgid "Create MIDI selections"
msgstr ""

#: src/actions/arranger_selections.c:3161
msgid "Delete arranger selections"
msgstr ""

#: src/actions/arranger_selections.c:3165
msgid "Duplicate arranger selections"
msgstr ""

#: src/actions/arranger_selections.c:3168
msgid "Move arranger selections"
msgstr ""

#: src/actions/arranger_selections.c:3171
msgid "Link arranger selections"
msgstr ""

#: src/actions/arranger_selections.c:3174
msgid "Record arranger selections"
msgstr ""

#: src/actions/arranger_selections.c:3177
msgid "Edit arranger selections"
msgstr ""

#: src/actions/arranger_selections.c:3180
msgid "Automation fill"
msgstr ""

#: src/actions/arranger_selections.c:3183
msgid "Split arranger selections"
msgstr ""

#: src/actions/arranger_selections.c:3186
msgid "Merge arranger selections"
msgstr ""

#: src/actions/arranger_selections.c:3189
msgid "Resize arranger selections"
msgstr ""

#: src/actions/arranger_selections.c:3193
msgid "Quantize arranger selections"
msgstr ""

#: src/actions/midi_mapping_action.c:280
msgid "MIDI mapping enable"
msgstr ""

#: src/actions/midi_mapping_action.c:283
msgid "MIDI mapping disable"
msgstr ""

#: src/actions/midi_mapping_action.c:286
msgid "MIDI mapping bind"
msgstr ""

#: src/actions/midi_mapping_action.c:289
msgid "MIDI mapping unbind"
msgstr ""

#: src/actions/actions.c:344
#, c-format
msgid ""
"Scripting extensibility with <a href=\"%s\">GNU Guile</a> is not enabled in "
"your %s installation."
msgstr ""

#: src/actions/actions.c:590
#, c-format
msgid ""
"Creating new projects is disabled. Please restart %s to start a new project"
msgstr ""

#: src/actions/actions.c:600 resources/gtk/help-overlay.ui:103
#: resources/ui/project_assistant.ui:47
msgid "Create new project"
msgstr ""

#: src/actions/actions.c:604
msgid "Yes"
msgstr ""

#: src/actions/actions.c:606
msgid "No"
msgstr ""

#: src/actions/actions.c:611
msgid "Any unsaved changes to the current project will be lost. Continue?"
msgstr ""

#: src/actions/actions.c:655
msgid "Loading is disabled in the trial version"
msgstr ""

#: src/actions/actions.c:684 src/actions/actions.c:712
msgid "Saving is disabled in the trial version"
msgstr ""

#: src/actions/actions.c:724
msgid "Save Project"
msgstr ""

#: src/actions/actions.c:800
msgid "Export routing graph"
msgstr ""

#: src/actions/actions.c:802
msgid "Image (PNG)"
msgstr ""

#: src/actions/actions.c:803
msgid "Image (SVG)"
msgstr ""

#: src/actions/actions.c:804
msgid "Dot graph"
msgstr ""

#: src/actions/actions.c:812
#, c-format
msgid ""
"The graph will be exported to <a href=\"%s\">%s</a>\n"
"Please select a format to export as"
msgstr ""

#: src/actions/actions.c:866
msgid "Graph exported"
msgstr ""

#: src/actions/actions.c:889 src/guile/actions/undo_manager.c:65
msgid "Failed to undo"
msgstr ""

#: src/actions/actions.c:919 src/actions/undo_manager.c:276
msgid "Failed to redo action"
msgstr ""

#: src/actions/actions.c:925 src/actions/undo_manager.c:216
msgid "Failed to undo action"
msgstr ""

#: src/actions/actions.c:951 src/guile/actions/undo_manager.c:87
msgid "Failed to redo"
msgstr ""

#: src/actions/actions.c:992 src/actions/actions.c:1011
#: src/actions/actions.c:1198
msgid "Failed to delete selections"
msgstr ""

#: src/actions/actions.c:1167
msgid "Can't paste incompatible data"
msgstr ""

#: src/actions/actions.c:1259
msgid "Failed to duplicate selections"
msgstr ""

#: src/actions/actions.c:1506
msgid "Failed to unbind"
msgstr ""

#: src/actions/actions.c:1551 src/actions/actions.c:2036
#: src/actions/actions.c:2072
msgid "Failed to quantize"
msgstr ""

#: src/actions/actions.c:1650
msgid "Failed to create MIDI track"
msgstr ""

#: src/actions/actions.c:1664
msgid "Failed to create audio FX track"
msgstr ""

#: src/actions/actions.c:1678
msgid "Failed to create MIDI FX track"
msgstr ""

#: src/actions/actions.c:1720
msgid "Failed to create folder track"
msgstr ""

#: src/actions/actions.c:1736
msgid "Failed to duplicate tracks"
msgstr ""

#: src/actions/actions.c:1784
msgid "Cannot delete tracks: selection contains an undeletable track"
msgstr ""

#: src/actions/actions.c:1798
msgid "Failed to delete tracks"
msgstr ""

#: src/actions/actions.c:1836
msgid "Failed to pin/unpin tracks"
msgstr ""

#: src/actions/actions.c:1849
msgid "Failed to solo tracks"
msgstr ""

#: src/actions/actions.c:1862
msgid "Failed to unsolo tracks"
msgstr ""

#: src/actions/actions.c:1875
msgid "Failed to mute tracks"
msgstr ""

#: src/actions/actions.c:1888
msgid "Failed to unmute tracks"
msgstr ""

#: src/actions/actions.c:1901
msgid "Failed to listen tracks"
msgstr ""

#: src/actions/actions.c:1914
msgid "Failed to unlisten tracks"
msgstr ""

#: src/actions/actions.c:1927
msgid "Failed to enable tracks"
msgstr ""

#: src/actions/actions.c:1940
msgid "Failed to disable tracks"
msgstr ""

#: src/actions/actions.c:2091
#, c-format
msgid ""
"Must select either the timeline or the editor first. The current selection "
"is %s"
msgstr ""

#: src/actions/actions.c:2168
msgid "Failed to mute selections"
msgstr ""

#: src/actions/actions.c:2182
msgid "No regions selected"
msgstr ""

#: src/actions/actions.c:2190
msgid "Selections must be on the same lane"
msgstr ""

#: src/actions/actions.c:2198
msgid "Cannot merge looped regions"
msgstr ""

#: src/actions/actions.c:2215
msgid "Failed to merge selections"
msgstr ""

#: src/actions/actions.c:2332
msgid "Failed to insert silence"
msgstr ""

#: src/actions/actions.c:2355
msgid "Failed to remove range"
msgstr ""

#: src/actions/actions.c:2711
msgid "Region name"
msgstr ""

#: src/actions/actions.c:2750
msgid "Please enter a BPM"
msgstr ""

#: src/actions/actions.c:2826
msgid "Failed to move selections"
msgstr ""

#: src/actions/actions.c:2846
#, c-format
msgid "Detected BPM: %.2f"
msgstr ""

#: src/actions/actions.c:2849
msgid "Candidates:"
msgstr ""

#: src/actions/actions.c:3051
msgid "Failed to set curve algorithm"
msgstr ""

#: src/actions/actions.c:3112
msgid "Failed to edit fades"
msgstr ""

#: src/actions/actions.c:3221
#, c-format
msgid "Failed to reset %s"
msgstr ""

#: src/actions/actions.c:3252
#, c-format
msgid "Failed to disconnect %s from %s"
msgstr ""

#: src/actions/actions.c:3284
msgid "Cannot delete standard bookmark"
msgstr ""

#: src/actions/actions.c:3296
msgid "Are you sure you want to remove this bookmark?"
msgstr ""

#: src/actions/actions.c:3484 src/actions/actions.c:3515
msgid "Collection name"
msgstr ""

#: src/actions/actions.c:3543
#, c-format
msgid ""
"This collection contains %d plugins. Are you sure you want to remove it?"
msgstr ""

#: src/actions/actions.c:3731
msgid "Failed to change direct output"
msgstr ""

#: src/actions/port_connection_action.c:204
msgid "Connect ports"
msgstr ""

#: src/actions/port_connection_action.c:207
msgid "Disconnect ports"
msgstr ""

#: src/actions/port_connection_action.c:210
msgid "Enable port connection"
msgstr ""

#: src/actions/port_connection_action.c:213
msgid "Disable port connection"
msgstr ""

#: src/actions/port_connection_action.c:216
msgid "Change port connection"
msgstr ""

#: src/actions/transport_action.c:298
msgid "Change BPM"
msgstr ""

#: src/actions/transport_action.c:300
msgid "Beats per bar change"
msgstr ""

#: src/actions/transport_action.c:302
msgid "Beat unit change"
msgstr ""

#: src/actions/channel_send_action.c:173
msgid "Failed to connect MIDI send"
msgstr ""

#: src/actions/channel_send_action.c:199
msgid "Failed to connect audio send"
msgstr ""

#: src/actions/channel_send_action.c:266 src/actions/channel_send_action.c:332
#, c-format
msgid "Failed to perform channel send action: %s"
msgstr ""

#: src/actions/channel_send_action.c:361
msgid "Connect sidechain"
msgstr ""

#: src/actions/channel_send_action.c:363
msgid "Connect stereo"
msgstr ""

#: src/actions/channel_send_action.c:365
msgid "Connect MIDI"
msgstr ""

#: src/actions/channel_send_action.c:367
msgid "Disconnect"
msgstr ""

#: src/actions/channel_send_action.c:369
msgid "Change amount"
msgstr ""

#: src/actions/channel_send_action.c:371
msgid "Change ports"
msgstr ""

#: src/actions/channel_send_action.c:374
msgid "Channel send connection"
msgstr ""

#: src/actions/mixer_selections_action.c:193
msgid "Failed to clone mixer selections"
msgstr ""

#: src/actions/mixer_selections_action.c:614
msgid "Could not create plugin"
msgstr ""

#: src/actions/mixer_selections_action.c:838
#: src/actions/mixer_selections_action.c:1248
msgid "Failed to revert deleted plugin"
msgstr ""

#: src/actions/mixer_selections_action.c:1364
#, c-format
msgid "Create %s"
msgstr ""

#: src/actions/mixer_selections_action.c:1370
#, c-format
msgid "Create %d %ss"
msgstr ""

#: src/actions/mixer_selections_action.c:1378
msgid "Delete Plugin"
msgstr ""

#: src/actions/mixer_selections_action.c:1383
#, c-format
msgid "Delete %d Plugins"
msgstr ""

#: src/actions/mixer_selections_action.c:1390
#, c-format
msgid "Move %s"
msgstr ""

#: src/actions/mixer_selections_action.c:1397
#, c-format
msgid "Move %d Plugins"
msgstr ""

#: src/actions/mixer_selections_action.c:1404
#, c-format
msgid "Copy %s"
msgstr ""

#: src/actions/mixer_selections_action.c:1411
#, c-format
msgid "Copy %d Plugins"
msgstr ""

#: src/actions/mixer_selections_action.c:1418
#, c-format
msgid "Paste %s"
msgstr ""

#: src/actions/mixer_selections_action.c:1425
#, c-format
msgid "Paste %d Plugins"
msgstr ""

#: src/actions/range_action.c:718 resources/ui/range_action_buttons.ui:11
msgid "Insert silence"
msgstr ""

#: src/actions/range_action.c:721
msgid "Delete range"
msgstr ""

#: src/actions/tracklist_selections.c:295
#, c-format
msgid "Failed getting contents for %s"
msgstr ""

#: src/actions/tracklist_selections.c:333
msgid "No tracks selected"
msgstr ""

#: src/actions/tracklist_selections.c:353
msgid "Failed to clone tracklist selections"
msgstr ""

#: src/actions/tracklist_selections.c:404
msgid "Failed to clone tracklist selections: "
msgstr ""

#: src/actions/tracklist_selections.c:765
#, c-format
msgid "%s Track"
msgstr ""

#: src/actions/tracklist_selections.c:835
#, c-format
msgid "Error instantiating plugin %s"
msgstr ""

#: src/actions/tracklist_selections.c:919
#, c-format
msgid "Failed saving file %s"
msgstr ""

#: src/actions/tracklist_selections.c:1016
#, c-format
msgid "Failed to create track at %d"
msgstr ""

#: src/actions/tracklist_selections.c:1064
#: src/actions/tracklist_selections.c:1591
#, c-format
msgid "Failed to clone track: %s"
msgstr ""

#: src/actions/tracklist_selections.c:2194
msgid "Copy Track inside"
msgstr ""

#: src/actions/tracklist_selections.c:2196
msgid "Copy Track"
msgstr ""

#: src/actions/tracklist_selections.c:2204
#, c-format
msgid "Copy %d Tracks inside"
msgstr ""

#: src/actions/tracklist_selections.c:2208
#, c-format
msgid "Copy %d Tracks"
msgstr ""

#: src/actions/tracklist_selections.c:2219
#, c-format
msgid "Create %s Track"
msgstr ""

#: src/actions/tracklist_selections.c:2225
#, c-format
msgid "Create %d %s Tracks"
msgstr ""

#: src/actions/tracklist_selections.c:2232
msgid "Delete Track"
msgstr ""

#: src/actions/tracklist_selections.c:2237
#, c-format
msgid "Delete %d Tracks"
msgstr ""

#: src/actions/tracklist_selections.c:2250
msgid "Solo Track"
msgstr ""

#: src/actions/tracklist_selections.c:2253
msgid "Unsolo Track"
msgstr ""

#: src/actions/tracklist_selections.c:2257
msgid "Mute Track"
msgstr ""

#: src/actions/tracklist_selections.c:2260
msgid "Unmute Track"
msgstr ""

#: src/actions/tracklist_selections.c:2264
msgid "Listen Track"
msgstr ""

#: src/actions/tracklist_selections.c:2267
msgid "Unlisten Track"
msgstr ""

#: src/actions/tracklist_selections.c:2271
msgid "Enable Track"
msgstr ""

#: src/actions/tracklist_selections.c:2274
msgid "Disable Track"
msgstr ""

#: src/actions/tracklist_selections.c:2278
msgid "Fold Track"
msgstr ""

#: src/actions/tracklist_selections.c:2281
msgid "Unfold Track"
msgstr ""

#: src/actions/tracklist_selections.c:2284
msgid "Change Fader"
msgstr ""

#: src/actions/tracklist_selections.c:2287
msgid "Change Pan"
msgstr ""

#: src/actions/tracklist_selections.c:2290
#: src/actions/tracklist_selections.c:2371
msgid "Change direct out"
msgstr ""

#: src/actions/tracklist_selections.c:2293
msgid "Rename track"
msgstr ""

#: src/actions/tracklist_selections.c:2296
msgid "Rename lane"
msgstr ""

#: src/actions/tracklist_selections.c:2299
#: src/actions/tracklist_selections.c:2365
msgid "Change color"
msgstr ""

#: src/actions/tracklist_selections.c:2302
msgid "Change icon"
msgstr ""

#: src/actions/tracklist_selections.c:2305
msgid "Change comment"
msgstr ""

#: src/actions/tracklist_selections.c:2308
#: src/actions/tracklist_selections.c:2368
msgid "Change MIDI fader mode"
msgstr ""

#: src/actions/tracklist_selections.c:2321
#, c-format
msgid "Solo %d Tracks"
msgstr ""

#: src/actions/tracklist_selections.c:2325
#, c-format
msgid "Unsolo %d Tracks"
msgstr ""

#: src/actions/tracklist_selections.c:2330
#, c-format
msgid "Mute %d Tracks"
msgstr ""

#: src/actions/tracklist_selections.c:2334
#, c-format
msgid "Unmute %d Tracks"
msgstr ""

#: src/actions/tracklist_selections.c:2339
#, c-format
msgid "Listen %d Tracks"
msgstr ""

#: src/actions/tracklist_selections.c:2343
#, c-format
msgid "Unlisten %d Tracks"
msgstr ""

#: src/actions/tracklist_selections.c:2348
#, c-format
msgid "Enable %d Tracks"
msgstr ""

#: src/actions/tracklist_selections.c:2352
#, c-format
msgid "Disable %d Tracks"
msgstr ""

#: src/actions/tracklist_selections.c:2357
#, c-format
msgid "Fold %d Tracks"
msgstr ""

#: src/actions/tracklist_selections.c:2361
#, c-format
msgid "Unfold %d Tracks"
msgstr ""

#: src/actions/tracklist_selections.c:2384
msgid "Move Track inside"
msgstr ""

#: src/actions/tracklist_selections.c:2388
msgid "Move Track"
msgstr ""

#: src/actions/tracklist_selections.c:2398
#, c-format
msgid "Move %d Tracks inside"
msgstr ""

#: src/actions/tracklist_selections.c:2405
#, c-format
msgid "Move %d Tracks"
msgstr ""

#: src/actions/tracklist_selections.c:2414
msgid "Pin Track"
msgstr ""

#: src/actions/tracklist_selections.c:2419
#, c-format
msgid "Pin %d Tracks"
msgstr ""

#: src/actions/tracklist_selections.c:2426
msgid "Unpin Track"
msgstr ""

#: src/actions/tracklist_selections.c:2431
#, c-format
msgid "Unpin %d Tracks"
msgstr ""

#: src/actions/undo_manager.c:328
msgid "Failed to perform action"
msgstr ""

#: src/guile/guile.c:40
msgid "Script execution successful"
msgstr ""

#: src/guile/guile.c:43
msgid "Script execution failed"
msgstr ""

#: src/guile/actions/port_connection_action.c:50
msgid "Failed to connect ports"
msgstr ""

#: src/guile/actions/channel_send_action.c:46
msgid "Failed to create audio send"
msgstr ""

#: resources/gtk/help-overlay.ui:30
msgid "Global Shortcuts"
msgstr ""

#: resources/gtk/help-overlay.ui:35
#: build/data/org.zrythm.Zrythm.gschema.xml:909
#: build/data/org.zrythm.Zrythm.gschema.xml:958
#: build/data/org.zrythm.Zrythm.gschema.xml:972
#: build/data/org.zrythm.Zrythm.gschema.xml:1089
#: build/data/org.zrythm.Zrythm.gschema.xml:1104
#: build/data/org.zrythm.Zrythm.gschema.xml:1158
msgid "General"
msgstr ""

#: resources/gtk/help-overlay.ui:53
msgid "Toggle Fullscreen"
msgstr ""

#: resources/gtk/help-overlay.ui:60
msgid "Quit"
msgstr ""

#: resources/gtk/help-overlay.ui:70
msgid "Panels"
msgstr ""

#: resources/gtk/help-overlay.ui:74
msgid "Toggle left panel"
msgstr ""

#: resources/gtk/help-overlay.ui:81
msgid "Toggle right panel"
msgstr ""

#: resources/gtk/help-overlay.ui:88
msgid "Toggle bottom panel"
msgstr ""

#: resources/gtk/help-overlay.ui:98 resources/ui/header.ui:50
msgid "Project"
msgstr ""

#: resources/gtk/help-overlay.ui:110
msgid "Open a project"
msgstr ""

#: resources/gtk/help-overlay.ui:117
msgid "Save the project"
msgstr ""

#: resources/gtk/help-overlay.ui:126
msgid "Copy and Paste"
msgstr ""

#: resources/gtk/help-overlay.ui:131
msgid "Copy selection to clipboard"
msgstr ""

#: resources/gtk/help-overlay.ui:138
msgid "Cut selection to clipboard"
msgstr ""

#: resources/gtk/help-overlay.ui:145
msgid "Paste from clipboard"
msgstr ""

#: resources/gtk/help-overlay.ui:154
msgid "Undo and Redo"
msgstr ""

#: resources/gtk/help-overlay.ui:159
msgid "Undo previous command"
msgstr ""

#: resources/gtk/help-overlay.ui:166
msgid "Redo previous command"
msgstr ""

#: resources/gtk/help-overlay.ui:175
msgid "Selections"
msgstr ""

#: resources/gtk/help-overlay.ui:187
msgid "Unselect all"
msgstr ""

#: resources/gtk/help-overlay.ui:199
msgid "Editor Shortcuts"
msgstr ""

#: resources/gtk/help-overlay.ui:203
msgid "Tool"
msgstr ""

#: resources/gtk/help-overlay.ui:207
msgid "Select/Stretch tool"
msgstr ""

#: resources/gtk/help-overlay.ui:214
msgid "Pencil tool"
msgstr ""

#: resources/gtk/help-overlay.ui:221
msgid "Eraser tool"
msgstr ""

#: resources/gtk/help-overlay.ui:228
msgid "Ramp tool"
msgstr ""

#: resources/gtk/help-overlay.ui:235
msgid "Audition tool"
msgstr ""

#: resources/gtk/help-overlay.ui:245
msgid "Zooming"
msgstr ""

#: resources/gtk/help-overlay.ui:250
msgid "Zoom in"
msgstr ""

#: resources/gtk/help-overlay.ui:257
msgid "Zoom out"
msgstr ""

#: resources/gtk/help-overlay.ui:264
msgid "Best fit"
msgstr ""

#: resources/gtk/help-overlay.ui:271
msgid "Original size"
msgstr ""

#: resources/gtk/help-overlay.ui:280
msgid "Quantizing"
msgstr ""

#: resources/gtk/help-overlay.ui:285 resources/ui/quantize_box.ui:12
msgid "Quick Quantize"
msgstr ""

#: resources/gtk/help-overlay.ui:292
msgid "Quantize"
msgstr ""

#: resources/gtk/help-overlay.ui:301
msgid "Looping"
msgstr ""

#: resources/ui/first_run_assistant.ui:5
msgid "Setup Zrythm"
msgstr ""

#: resources/ui/first_run_assistant.ui:15
msgid "Language"
msgstr ""

#: resources/ui/first_run_assistant.ui:27
msgid ""
"<b><i>Note: Zrythm is currently in alpha</i></b>\n"
"\n"
"Welcome to Zrythm.\n"
"This will guide you through the basic setup of Zrythm. First, choose your "
"language."
msgstr ""

#: resources/ui/first_run_assistant.ui:67
msgid ""
"Next, choose the location to use for saving temporary files and projects (or "
"accept the default)"
msgstr ""

#: resources/ui/first_run_assistant.ui:79
msgid "Resets the path to the default"
msgstr ""

#: resources/ui/first_run_assistant.ui:89
msgid "Backends"
msgstr ""

#: resources/ui/first_run_assistant.ui:99
msgid "Select the audio and MIDI engine backends to use"
msgstr ""

#: resources/ui/first_run_assistant.ui:108
msgid "MIDI Backend"
msgstr ""

#: resources/ui/first_run_assistant.ui:119
msgid "Audio Backend"
msgstr ""

#: resources/ui/first_run_assistant.ui:147
msgid "Test"
msgstr ""

#: resources/ui/first_run_assistant.ui:150
msgid "Tests the backends"
msgstr ""

#: resources/ui/bind_cc_dialog.ui:5
msgid "Bind MIDI CC"
msgstr ""

#: resources/ui/bind_cc_dialog.ui:16
msgid "Press a key or move a knob on your MIDI device"
msgstr ""

#: resources/ui/bind_cc_dialog.ui:23
msgid "Waiting for input..."
msgstr ""

#: resources/ui/bind_cc_dialog.ui:36 resources/ui/create_project_dialog.ui:61
#: resources/ui/generic_progress_dialog.ui:52 resources/ui/bounce_dialog.ui:94
#: resources/ui/export_dialog.ui:391
msgid "Cancel"
msgstr ""

#: resources/ui/log_viewer.ui:17
msgid "Log Level"
msgstr ""

#: resources/ui/log_viewer.ui:40
msgid "Save As..."
msgstr ""

#: resources/ui/scale_selector_window.ui:22
msgid "Root Key"
msgstr ""

#: resources/ui/scale_selector_window.ui:41
#: resources/ui/chord_selector_window.ui:37
#: resources/ui/chord_selector_window.ui:358
msgid "C"
msgstr ""

#: resources/ui/scale_selector_window.ui:51
#: resources/ui/chord_selector_window.ui:47
#: resources/ui/chord_selector_window.ui:368
msgid "D♭"
msgstr ""

#: resources/ui/scale_selector_window.ui:61
#: resources/ui/chord_selector_window.ui:57
#: resources/ui/chord_selector_window.ui:378
msgid "D"
msgstr ""

#: resources/ui/scale_selector_window.ui:71
#: resources/ui/chord_selector_window.ui:67
#: resources/ui/chord_selector_window.ui:388
msgid "E♭"
msgstr ""

#: resources/ui/scale_selector_window.ui:81
#: resources/ui/chord_selector_window.ui:77
#: resources/ui/chord_selector_window.ui:398
msgid "E"
msgstr ""

#: resources/ui/scale_selector_window.ui:91
#: resources/ui/chord_selector_window.ui:87
#: resources/ui/chord_selector_window.ui:408
msgid "F"
msgstr ""

#: resources/ui/scale_selector_window.ui:101
#: resources/ui/chord_selector_window.ui:97
#: resources/ui/chord_selector_window.ui:418
msgid "F♯"
msgstr ""

#: resources/ui/scale_selector_window.ui:111
#: resources/ui/chord_selector_window.ui:107
#: resources/ui/chord_selector_window.ui:428
msgid "G"
msgstr ""

#: resources/ui/scale_selector_window.ui:121
#: resources/ui/chord_selector_window.ui:117
#: resources/ui/chord_selector_window.ui:438
msgid "A♭"
msgstr ""

#: resources/ui/scale_selector_window.ui:131
#: resources/ui/chord_selector_window.ui:127
#: resources/ui/chord_selector_window.ui:448
msgid "A"
msgstr ""

#: resources/ui/scale_selector_window.ui:141
#: resources/ui/chord_selector_window.ui:137
#: resources/ui/chord_selector_window.ui:458
msgid "B♭"
msgstr ""

#: resources/ui/scale_selector_window.ui:151
#: resources/ui/chord_selector_window.ui:147
#: resources/ui/chord_selector_window.ui:468
msgid "B"
msgstr ""

#: resources/ui/scale_selector_window.ui:161 resources/ui/inspector_chord.ui:18
msgid "Scale"
msgstr ""

#: resources/ui/scale_selector_window.ui:178
msgid "Chromatic"
msgstr ""

#: resources/ui/scale_selector_window.ui:188
msgid "Ionian (Major)"
msgstr ""

#: resources/ui/scale_selector_window.ui:198
msgid "Aeolian (Natural Minor)"
msgstr ""

#: resources/ui/scale_selector_window.ui:208
msgid "Harmonic Minor"
msgstr ""

#: resources/ui/scale_selector_window.ui:237
#: resources/ui/chord_selector_window.ui:510
msgid "Creator"
msgstr ""

#: resources/ui/scale_selector_window.ui:250
#: resources/ui/chord_selector_window.ui:613
msgid "TODO keyboard"
msgstr ""

#: resources/ui/scale_selector_window.ui:255
#: resources/ui/chord_selector_window.ui:618 resources/ui/export_dialog.ui:131
msgid "Custom"
msgstr ""

#: resources/ui/fishbowl_window.ui:6
msgid "Fishbowl"
msgstr ""

#: resources/ui/timeline_toolbar.ui:33
#: build/data/org.zrythm.Zrythm.gschema.xml:391
msgid "Musical mode"
msgstr ""

#: resources/ui/timeline_toolbar.ui:63
msgid "Merge selections"
msgstr ""

#: resources/ui/timeline_toolbar.ui:73 resources/ui/editor_toolbar.ui:100
msgid "Toggle event viewer"
msgstr ""

#: resources/ui/project_assistant.ui:5
msgid "Project Assistant"
msgstr ""

#: resources/ui/project_assistant.ui:20
msgid "Select a project"
msgstr ""

#: resources/ui/project_assistant.ui:57
msgid "Removes selected project from the list"
msgstr ""

#: resources/ui/project_assistant.ui:69
msgid "Select a template"
msgstr ""

#: resources/ui/bug_report_dialog.ui:6
msgid "Error"
msgstr ""

#: resources/ui/bug_report_dialog.ui:31
msgid "What did you do?"
msgstr ""

#: resources/ui/bug_report_dialog.ui:42
msgid "Other info"
msgstr ""

#: resources/ui/chord_selector_window.ui:20
msgid "Root Note"
msgstr ""

#: resources/ui/chord_selector_window.ui:173
msgid "maj"
msgstr ""

#: resources/ui/chord_selector_window.ui:183
msgid "min"
msgstr ""

#: resources/ui/chord_selector_window.ui:193
msgid "dim"
msgstr ""

#: resources/ui/chord_selector_window.ui:203
msgid "sus4"
msgstr ""

#: resources/ui/chord_selector_window.ui:213
msgid "sus2"
msgstr ""

#: resources/ui/chord_selector_window.ui:223
msgid "aug"
msgstr ""

#: resources/ui/chord_selector_window.ui:233
msgid "Accent"
msgstr ""

#: resources/ui/chord_selector_window.ui:251
msgid "7"
msgstr ""

#: resources/ui/chord_selector_window.ui:261
msgid "j7"
msgstr ""

#: resources/ui/chord_selector_window.ui:341
msgid "Bass Note"
msgstr ""

#: resources/ui/chord_selector_window.ui:496
msgid "In scale"
msgstr ""

#: resources/ui/chord_selector_window.ui:603
msgid "Diatonic"
msgstr ""

#: resources/ui/chord_selector_window.ui:628
msgid "TODO"
msgstr ""

#: resources/ui/chord_selector_window.ui:633
msgid "Circle of Fifths"
msgstr ""

#: resources/ui/create_project_dialog.ui:24
msgid "Parent directory"
msgstr ""

#: resources/ui/active_hardware_popover.ui:11
msgid "Ports found"
msgstr ""

#: resources/ui/active_hardware_popover.ui:48
msgid "Rescan"
msgstr ""

#: resources/ui/active_hardware_popover.ui:51
msgid "Scan again for MIDI controllers"
msgstr ""

#: resources/ui/midi_editor_space.ui:83
msgid "Pitch Wheel"
msgstr ""

#: resources/ui/midi_editor_space.ui:84
msgid "Mod Wheel"
msgstr ""

#: resources/ui/midi_editor_space.ui:85
msgid "Aftertouch"
msgstr ""

#: resources/ui/playhead_scroll_buttons.ui:11
msgid "Scroll when playhead reaches the edge"
msgstr ""

#: resources/ui/playhead_scroll_buttons.ui:24
msgid "Follow playhead"
msgstr ""

#: resources/ui/automatable_selector.ui:44
#: resources/ui/arranger_object_info_dialog.ui:34
#: resources/ui/arranger_object_info_dialog.ui:67
#: resources/ui/arranger_object_info_dialog.ui:76
#: resources/ui/port_info_dialog.ui:33 resources/ui/port_info_dialog.ui:57
#: resources/ui/port_info_dialog.ui:123 resources/ui/port_info_dialog.ui:132
#: resources/ui/port_info_dialog.ui:153 resources/ui/port_info_dialog.ui:174
#: resources/ui/port_info_dialog.ui:183
msgid "label"
msgstr ""

#: resources/ui/help_toolbar.ui:24
msgid "News"
msgstr ""

#: resources/ui/modulator_inner.ui:14
msgid "Show/hide UI"
msgstr ""

#: resources/ui/inspector_chord.ui:29
msgid "Enforce scale"
msgstr ""

#: resources/ui/arranger_object_info_dialog.ui:43
msgid "Owner"
msgstr ""

#: resources/ui/arranger_object_info_dialog.ui:90
msgid "Arranger Object Info"
msgstr ""

#: resources/ui/scripting_window.ui:37
msgid "Execute"
msgstr ""

#: resources/ui/scripting_window.ui:60
msgid "The result will be printed here"
msgstr ""

#: resources/ui/chord_key.ui:7
msgid "Amin 7"
msgstr ""

#: resources/ui/inspector_master.ui:18 resources/ui/inspector_ap.ui:18
#: resources/ui/inspector_midi.ui:18
msgid "region_name"
msgstr ""

#: resources/ui/inspector_master.ui:19 resources/ui/inspector_ap.ui:19
#: resources/ui/inspector_midi.ui:19
msgid "Enter region name..."
msgstr ""

#: resources/ui/inspector_master.ui:40 resources/ui/inspector_ap.ui:40
#: resources/ui/inspector_midi.ui:40
msgid "Color"
msgstr ""

#: resources/ui/inspector_master.ui:71 resources/ui/inspector_ap.ui:71
#: resources/ui/inspector_midi.ui:71 resources/ui/snap_grid_popover.ui:239
msgid "Length"
msgstr ""

#: resources/ui/inspector_master.ui:82 resources/ui/inspector_ap.ui:82
#: resources/ui/inspector_midi.ui:82
msgid "Muted"
msgstr ""

#: resources/ui/port_info_dialog.ui:66
msgid "Full designation"
msgstr ""

#: resources/ui/port_info_dialog.ui:78
msgid "Range"
msgstr ""

#: resources/ui/port_info_dialog.ui:90
msgid "Flags"
msgstr ""

#: resources/ui/port_info_dialog.ui:141
msgid "Default value"
msgstr ""

#: resources/ui/port_info_dialog.ui:162
msgid "Current value"
msgstr ""

#: resources/ui/port_info_dialog.ui:200
msgid "Port Info"
msgstr ""

#: resources/ui/panel_file_browser.ui:28
msgid "Bookmarks"
msgstr ""

#: resources/ui/port_selector_popover.ui:10
msgid "Select a port..."
msgstr ""

#: resources/ui/port_selector_popover.ui:94
msgid "Port"
msgstr ""

#: resources/ui/file_auditioner_controls.ui:14
msgid "Play/Pause"
msgstr ""

#: resources/ui/file_auditioner_controls.ui:21
#: resources/ui/transport_controls.ui:38
msgid "Stop"
msgstr ""

#: resources/ui/header.ui:65
msgid "View"
msgstr ""

#: resources/ui/header.ui:80
msgid "Help"
msgstr ""

#: resources/ui/header.ui:102
msgid "Project name"
msgstr ""

#: resources/ui/header.ui:131
msgid "MIDI in activity"
msgstr ""

#: resources/ui/fader_buttons.ui:70
msgid "Channel settings"
msgstr ""

#: resources/ui/transport_controls.ui:9
msgid "Return to cue point on stop"
msgstr ""

#: resources/ui/transport_controls.ui:26
msgid "Play"
msgstr ""

#: resources/ui/transport_controls.ui:50
msgid "Backward"
msgstr ""

#: resources/ui/transport_controls.ui:62
msgid "Forward"
msgstr ""

#: resources/ui/transport_controls.ui:74 resources/ui/export_dialog.ui:124
msgid "Loop"
msgstr ""

#: resources/ui/splash.ui:12
msgid "Splash"
msgstr ""

#: resources/ui/splash.ui:29
msgid "Initializing..."
msgstr ""

#: resources/ui/event_viewer.ui:9
msgid "Event Viewer"
msgstr ""

#: resources/ui/automation_track.ui:8
msgid "Control this automation track is for"
msgstr ""

#: resources/ui/automation_track.ui:19
msgid "Mute automation track"
msgstr ""

#: resources/ui/automation_track.ui:53
msgid "RW"
msgstr ""

#: resources/ui/automation_track.ui:56
msgid "Write automation"
msgstr ""

#: resources/ui/automation_track.ui:67
msgid "Read automation"
msgstr ""

#: resources/ui/automation_track.ui:81
msgid "0.0"
msgstr ""

#: resources/ui/automation_track.ui:95
msgid "Remove automation track"
msgstr ""

#: resources/ui/automation_track.ui:107
msgid "Add automation track"
msgstr ""

#: resources/ui/bounce_dialog.ui:10
msgid "Bounce Options"
msgstr ""

#: resources/ui/bounce_dialog.ui:22
#: build/data/org.zrythm.Zrythm.gschema.xml:334
msgid "Bounce with parents"
msgstr ""

#: resources/ui/bounce_dialog.ui:41
msgid "Tail"
msgstr ""

#: resources/ui/bounce_dialog.ui:63
msgid "ms"
msgstr ""

#: resources/ui/bounce_dialog.ui:83
#: build/data/org.zrythm.Zrythm.gschema.xml:339
msgid "Disable after bounce"
msgstr ""

#: resources/ui/snap_box.ui:13
msgid "Snap to grid"
msgstr ""

#: resources/ui/snap_box.ui:27
msgid "Keep offset"
msgstr ""

#: resources/ui/snap_box.ui:41
msgid "Snap to events"
msgstr ""

#: resources/ui/quantize_dialog.ui:5
msgid "Quantize Options"
msgstr ""

#: resources/ui/quantize_dialog.ui:26
msgid "Quantize to"
msgstr ""

#: resources/ui/quantize_dialog.ui:55
msgid "Adjust"
msgstr ""

#: resources/ui/quantize_dialog.ui:82
msgid "Amount"
msgstr ""

#: resources/ui/quantize_dialog.ui:102
msgid "Swing"
msgstr ""

#: resources/ui/quantize_dialog.ui:117
msgid "Randomization"
msgstr ""

#: resources/ui/quantize_dialog.ui:140
msgid "_Quantize"
msgstr ""

#: resources/ui/export_dialog.ui:5
msgid "Export As..."
msgstr ""

#: resources/ui/export_dialog.ui:14
msgid "Details"
msgstr ""

#: resources/ui/export_dialog.ui:38
msgid "Output Files"
msgstr ""

#: resources/ui/export_dialog.ui:51
msgid "Time Range"
msgstr ""

#: resources/ui/export_dialog.ui:64
msgid "Tracks"
msgstr ""

#: resources/ui/export_dialog.ui:92
msgid "Mixdown"
msgstr ""

#: resources/ui/export_dialog.ui:99
msgid "Stems"
msgstr ""

#: resources/ui/export_dialog.ui:117
msgid "Song"
msgstr ""

#: resources/ui/export_dialog.ui:153
msgid "Filename Pattern"
msgstr ""

#: resources/ui/export_dialog.ui:180
#: build/data/org.zrythm.Zrythm.gschema.xml:820
msgid "Title"
msgstr ""

#: resources/ui/export_dialog.ui:189
#: build/data/org.zrythm.Zrythm.gschema.xml:815
msgid "Artist"
msgstr ""

#: resources/ui/export_dialog.ui:208
#: build/data/org.zrythm.Zrythm.gschema.xml:810
msgid "Genre"
msgstr ""

#: resources/ui/export_dialog.ui:235
#: build/data/org.zrythm.Zrythm.gschema.xml:830
msgid "Format"
msgstr ""

#: resources/ui/export_dialog.ui:246
#: build/data/org.zrythm.Zrythm.gschema.xml:850
msgid "Bit depth"
msgstr ""

#: resources/ui/export_dialog.ui:263
#: build/data/org.zrythm.Zrythm.gschema.xml:840
msgid "Dither"
msgstr ""

#: resources/ui/export_dialog.ui:327
msgid "~"
msgstr ""

#: resources/ui/export_dialog.ui:399
msgid "Export"
msgstr ""

#: resources/ui/plugin_browser.ui:27
msgid "Collection"
msgstr ""

#: resources/ui/plugin_browser.ui:41
msgid "Author"
msgstr ""

#: resources/ui/plugin_browser.ui:55
msgid "Category"
msgstr ""

#: resources/ui/plugin_browser.ui:69
msgid "Protocol"
msgstr ""

#: resources/ui/clip_editor.ui:9
msgid "No clip selected"
msgstr ""

#: resources/ui/quantize_box.ui:26
msgid "Full Quantize..."
msgstr ""

#: resources/ui/snap_grid_popover.ui:66 resources/ui/snap_grid_popover.ui:149
msgid "Note length"
msgstr ""

#: resources/ui/snap_grid_popover.ui:84 resources/ui/snap_grid_popover.ui:167
msgid "t"
msgstr ""

#: resources/ui/snap_grid_popover.ui:87 resources/ui/snap_grid_popover.ui:170
msgid "Triplet"
msgstr ""

#: resources/ui/snap_grid_popover.ui:97 resources/ui/snap_grid_popover.ui:180
msgid "Dotted"
msgstr ""

#: resources/ui/snap_grid_popover.ui:116 resources/ui/snap_grid_popover.ui:199
msgid "Adaptive"
msgstr ""

#: resources/ui/snap_grid_popover.ui:118 resources/ui/snap_grid_popover.ui:201
msgid "Adaptive length"
msgstr ""

#: resources/ui/snap_grid_popover.ui:130
msgid "Snap"
msgstr ""

#: resources/ui/snap_grid_popover.ui:211
msgid "Link"
msgstr ""

#: resources/ui/snap_grid_popover.ui:212
msgid "Link length to snap setting"
msgstr ""

#: resources/ui/snap_grid_popover.ui:224
msgid "Last object"
msgstr ""

#: resources/ui/snap_grid_popover.ui:225
msgid "Use last created object's length"
msgstr ""

#: resources/ui/range_action_buttons.ui:24
msgid "Remove range"
msgstr ""

#: resources/ui/editor_toolbar.ui:119 resources/ui/editor_toolbar.ui:162
msgid "Flip"
msgstr ""

#: resources/ui/editor_toolbar.ui:121 resources/ui/editor_toolbar.ui:164
msgid "Horizontal"
msgstr ""

#: resources/ui/editor_toolbar.ui:127 resources/ui/editor_toolbar.ui:170
msgid "Vertical"
msgstr ""

<<<<<<< HEAD
=======
#: resources/ui/preferences.ui:109 build/data/org.zrythm.Zrythm.gschema.xml:907
msgid "Engine"
msgstr ""

#: resources/ui/preferences.ui:134
msgid "The audio backend to connect to"
msgstr ""

#: resources/ui/preferences.ui:147
msgid "MIDI Controllers"
msgstr ""

#: resources/ui/preferences.ui:180
msgid "The MIDI backend to connect to"
msgstr ""

#: resources/ui/preferences.ui:191
msgid "Pan Algorithm"
msgstr ""

#: resources/ui/preferences.ui:201
msgid "Pan Law"
msgstr ""

#: resources/ui/preferences.ui:211
msgid "The pan algorithm to use"
msgstr ""

#: resources/ui/preferences.ui:222
msgid "The pan law to use"
msgstr ""

#: resources/ui/preferences.ui:234 build/data/org.zrythm.Zrythm.gschema.xml:960
msgid "Zrythm path"
msgstr ""

#: resources/ui/preferences.ui:245
msgid "The global Zrythm working path for non-project related files"
msgstr ""

#: resources/ui/preferences.ui:266
msgid "Device Name"
msgstr ""

#: resources/ui/preferences.ui:301
msgid "Buffer Size"
msgstr ""

#: resources/ui/preferences.ui:325 build/data/org.zrythm.Zrythm.gschema.xml:926
msgid "Samplerate"
msgstr ""

#: resources/ui/preferences.ui:380 resources/ui/preferences.ui:449
#: build/data/org.zrythm.Zrythm.gschema.xml:983
#: build/data/org.zrythm.Zrythm.gschema.xml:1014
msgid "Plugins"
msgstr "Plugin"

#: resources/ui/preferences.ui:390
msgid "Always open plugin UIs"
msgstr ""

#: resources/ui/preferences.ui:394
msgid "Always show the plugin UI when instantiating a plugin"
msgstr ""

#: resources/ui/preferences.ui:406
msgid "Keep plugin UIs on top"
msgstr ""

#: resources/ui/preferences.ui:410
msgid "Keep plugin UI windows on top of the main window"
msgstr ""

#: resources/ui/preferences.ui:423
msgid "VST2 Paths"
msgstr ""

#: resources/ui/preferences.ui:465
msgid "Main Window"
msgstr ""

#: resources/ui/preferences.ui:482
#: build/data/org.zrythm.Zrythm.gschema.xml:1042
#: build/data/org.zrythm.Zrythm.gschema.xml:1056
#: build/data/org.zrythm.Zrythm.gschema.xml:1070
msgid "Editing"
msgstr "Pengeditan"

#: resources/ui/preferences.ui:498
msgid "Interface"
msgstr ""

#: resources/ui/preferences.ui:523
msgid "The language of the Zrythm interface"
msgstr ""

#: resources/ui/preferences.ui:555
msgid "GUI"
msgstr ""

#: resources/ui/preferences.ui:572 resources/ui/preferences.ui:618
#: build/data/org.zrythm.Zrythm.gschema.xml:1085
msgid "Projects"
msgstr ""

#: resources/ui/preferences.ui:584
#: build/data/org.zrythm.Zrythm.gschema.xml:1091
msgid "Autosave interval"
msgstr ""

#: resources/ui/preferences.ui:595
msgid ""
"Set the interval to auto-save project backups, in minutes. Setting this to 0 "
"will disable auto-save"
msgstr ""

>>>>>>> a8edab27
#: data/zrythm.desktop.in:10
msgid "Zrythm"
msgstr ""

#: data/zrythm.desktop.in:11
msgid "Digital Audio Workstation"
msgstr "Workstation Audio Digital"

#: data/zrythm.desktop.in:13
msgid "highly automated and intuitive digital audio workstation"
msgstr ""

#: build/data/org.zrythm.Zrythm.gschema.xml:242
msgid "Recent project list"
msgstr ""

#: build/data/org.zrythm.Zrythm.gschema.xml:243
msgid "A list of recent projects to be referenced on startup."
msgstr ""

#: build/data/org.zrythm.Zrythm.gschema.xml:247
msgid "First run"
msgstr ""

#: build/data/org.zrythm.Zrythm.gschema.xml:248
msgid "Whether this is the first run or not."
msgstr ""

#: build/data/org.zrythm.Zrythm.gschema.xml:252
msgid "Installation directory"
msgstr ""

#: build/data/org.zrythm.Zrythm.gschema.xml:253
msgid ""
"This is the directory Zrythm is installed in. Currently only used on Windows."
msgstr ""

#: build/data/org.zrythm.Zrythm.gschema.xml:257
msgid "Last project directory"
msgstr ""

#: build/data/org.zrythm.Zrythm.gschema.xml:258
msgid "Last directory a project was created in."
msgstr ""

#: build/data/org.zrythm.Zrythm.gschema.xml:262
msgid "List of all versions run at least once"
msgstr ""

#: build/data/org.zrythm.Zrythm.gschema.xml:263
msgid "A list of versions run at least once."
msgstr ""

#: build/data/org.zrythm.Zrythm.gschema.xml:267
msgid "Last version that was notified of a new release"
msgstr ""

#: build/data/org.zrythm.Zrythm.gschema.xml:268
msgid ""
"The last version that received a 'new version has been released' "
"notification."
msgstr ""

#: build/data/org.zrythm.Zrythm.gschema.xml:272
msgid "First check for updates"
msgstr ""

#: build/data/org.zrythm.Zrythm.gschema.xml:273
msgid "Whether this is the first time attempting to check for updates."
msgstr ""

#: build/data/org.zrythm.Zrythm.gschema.xml:282
msgid "Monitor volume"
msgstr ""

#: build/data/org.zrythm.Zrythm.gschema.xml:283
msgid "The monitor volume in amplitude (0 to 2)."
msgstr ""

#: build/data/org.zrythm.Zrythm.gschema.xml:288
msgid "Mute volume"
msgstr ""

#: build/data/org.zrythm.Zrythm.gschema.xml:289
msgid "The monitor mute volume in amplitude (0 to 2)."
msgstr ""

#: build/data/org.zrythm.Zrythm.gschema.xml:294
msgid "Listen volume"
msgstr ""

#: build/data/org.zrythm.Zrythm.gschema.xml:295
msgid "The monitor listen volume in amplitude (0 to 2)."
msgstr ""

#: build/data/org.zrythm.Zrythm.gschema.xml:300
msgid "Dim volume"
msgstr ""

#: build/data/org.zrythm.Zrythm.gschema.xml:301
msgid "The monitor dim volume in amplitude (0 to 2)."
msgstr ""

#: build/data/org.zrythm.Zrythm.gschema.xml:305
msgid "Sum to mono"
msgstr ""

#: build/data/org.zrythm.Zrythm.gschema.xml:306
msgid "Whether to sum the monitor signal to mono."
msgstr ""

#: build/data/org.zrythm.Zrythm.gschema.xml:310
msgid "Dim output"
msgstr ""

#: build/data/org.zrythm.Zrythm.gschema.xml:311
msgid "Whether to dim the the monitor signal."
msgstr ""

#: build/data/org.zrythm.Zrythm.gschema.xml:316
msgid "Whether to mute the monitor signal."
msgstr ""

#: build/data/org.zrythm.Zrythm.gschema.xml:320
#: build/data/org.zrythm.Zrythm.gschema.xml:325
msgid "Left output devices"
msgstr ""

#: build/data/org.zrythm.Zrythm.gschema.xml:321
msgid "A list of output devices to route the left monitor output to."
msgstr ""

#: build/data/org.zrythm.Zrythm.gschema.xml:326
msgid "A list of output devices to route the right monitor output to."
msgstr ""

#: build/data/org.zrythm.Zrythm.gschema.xml:335
msgid "Whether to bounce with parent tracks (direct outputs)."
msgstr ""

#: build/data/org.zrythm.Zrythm.gschema.xml:340
msgid "Disable track after bouncing."
msgstr ""

#: build/data/org.zrythm.Zrythm.gschema.xml:344
msgid "Bounce step"
msgstr ""

#: build/data/org.zrythm.Zrythm.gschema.xml:345
msgid "Step in the processing chain to bounce at."
msgstr ""

#: build/data/org.zrythm.Zrythm.gschema.xml:349
msgid "Bounce tail"
msgstr ""

#: build/data/org.zrythm.Zrythm.gschema.xml:350
msgid ""
"Tail to allow when bouncing (for example to catch reverb tails), in "
"milliseconds."
msgstr ""

#: build/data/org.zrythm.Zrythm.gschema.xml:354
msgid "Timeline object length"
msgstr ""

#: build/data/org.zrythm.Zrythm.gschema.xml:355
msgid "Default length to use when creating timeline objects."
msgstr ""

#: build/data/org.zrythm.Zrythm.gschema.xml:359
msgid "Timeline object length type"
msgstr ""

#: build/data/org.zrythm.Zrythm.gschema.xml:360
msgid ""
"Default length type to use when creating timeline objects (normal, dotted, "
"triplet)."
msgstr ""

#: build/data/org.zrythm.Zrythm.gschema.xml:365
msgid "Last timeline object's length"
msgstr ""

#: build/data/org.zrythm.Zrythm.gschema.xml:366
msgid "The length of the last created timeline object (in ticks)."
msgstr ""

#: build/data/org.zrythm.Zrythm.gschema.xml:370
msgid "Editor object length"
msgstr ""

#: build/data/org.zrythm.Zrythm.gschema.xml:371
msgid "Default length to use when creating editor objects."
msgstr ""

#: build/data/org.zrythm.Zrythm.gschema.xml:375
msgid "Editor object length type"
msgstr ""

#: build/data/org.zrythm.Zrythm.gschema.xml:376
msgid ""
"Default length type to use when creating editor objects (normal, dotted, "
"triplet)."
msgstr ""

#: build/data/org.zrythm.Zrythm.gschema.xml:381
msgid "Last editor object's length"
msgstr ""

#: build/data/org.zrythm.Zrythm.gschema.xml:382
msgid "The length of the last created editor object (in ticks)."
msgstr ""

#: build/data/org.zrythm.Zrythm.gschema.xml:386
msgid "Note notation"
msgstr ""

#: build/data/org.zrythm.Zrythm.gschema.xml:387
msgid ""
"The note notation used in the piano roll - MIDI pitch index or notes (C, C#, "
"etc.)"
msgstr ""

#: build/data/org.zrythm.Zrythm.gschema.xml:392
msgid ""
"Whether to use musical mode. If this is on, time-stretching will be applied "
"to events so that they match the project BPM. This mostly applies to audio "
"regions."
msgstr ""

#: build/data/org.zrythm.Zrythm.gschema.xml:396
msgid "Listen to notes while they are moved"
msgstr ""

#: build/data/org.zrythm.Zrythm.gschema.xml:397
msgid "Whether to listen to MIDI notes while dragging them in the piano roll."
msgstr ""

#: build/data/org.zrythm.Zrythm.gschema.xml:401
msgid "Piano roll highlight"
msgstr ""

#: build/data/org.zrythm.Zrythm.gschema.xml:402
msgid "Whether to highlight chords, scales, both or none in the piano roll."
msgstr ""

#: build/data/org.zrythm.Zrythm.gschema.xml:406
msgid "Piano roll MIDI modifier"
msgstr ""

#: build/data/org.zrythm.Zrythm.gschema.xml:407
msgid ""
"The MIDI modifier to display in the MIDI editor (only velocity is valid at "
"the moment)."
msgstr ""

#: build/data/org.zrythm.Zrythm.gschema.xml:411
msgid "Show automation values"
msgstr ""

#: build/data/org.zrythm.Zrythm.gschema.xml:412
msgid "Whether to show automation values in the automation editor."
msgstr ""

#: build/data/org.zrythm.Zrythm.gschema.xml:416
msgid "Browser divider position"
msgstr ""

#: build/data/org.zrythm.Zrythm.gschema.xml:417
msgid "Height of the top part of the plugin/file browser."
msgstr ""

#: build/data/org.zrythm.Zrythm.gschema.xml:421
msgid "Left panel divider position"
msgstr ""

#: build/data/org.zrythm.Zrythm.gschema.xml:422
msgid "Position of the resize handle of the left panel."
msgstr ""

#: build/data/org.zrythm.Zrythm.gschema.xml:426
msgid "Left panel tab index"
msgstr ""

#: build/data/org.zrythm.Zrythm.gschema.xml:427
msgid "Index of the currently opened left panel tab."
msgstr ""

#: build/data/org.zrythm.Zrythm.gschema.xml:431
msgid "Right panel divider position"
msgstr ""

#: build/data/org.zrythm.Zrythm.gschema.xml:432
msgid "Position of the resize handle of the right panel."
msgstr ""

#: build/data/org.zrythm.Zrythm.gschema.xml:436
msgid "Right panel tab index"
msgstr ""

#: build/data/org.zrythm.Zrythm.gschema.xml:437
msgid "Index of the currently opened right panel tab."
msgstr ""

#: build/data/org.zrythm.Zrythm.gschema.xml:441
msgid "Bot panel divider position"
msgstr ""

#: build/data/org.zrythm.Zrythm.gschema.xml:442
msgid "Position of the resize handle of the bot panel."
msgstr ""

#: build/data/org.zrythm.Zrythm.gschema.xml:446
msgid "Bot panel tab index"
msgstr ""

#: build/data/org.zrythm.Zrythm.gschema.xml:447
msgid "Index of the currently opened bottom panel tab."
msgstr ""

#: build/data/org.zrythm.Zrythm.gschema.xml:451
msgid "Timeline event viewer visibility"
msgstr ""

#: build/data/org.zrythm.Zrythm.gschema.xml:452
msgid "Whether the timeline event viewer is visible or not."
msgstr ""

#: build/data/org.zrythm.Zrythm.gschema.xml:456
msgid "Editor event viewer visibility"
msgstr ""

#: build/data/org.zrythm.Zrythm.gschema.xml:457
msgid "Whether the editor event viewer is visible."
msgstr ""

#: build/data/org.zrythm.Zrythm.gschema.xml:461
msgid "Playhead display type"
msgstr ""

#: build/data/org.zrythm.Zrythm.gschema.xml:462
msgid "Selected playhead display type (BBT/time)."
msgstr ""

#: build/data/org.zrythm.Zrythm.gschema.xml:466
msgid "JACK transport type"
msgstr ""

#: build/data/org.zrythm.Zrythm.gschema.xml:467
msgid "Selected JACK transport behavior (master/client/none)"
msgstr ""

#: build/data/org.zrythm.Zrythm.gschema.xml:471
msgid "Ruler display type"
msgstr ""

#: build/data/org.zrythm.Zrythm.gschema.xml:472
msgid "Selected ruler display type (BBT/time)."
msgstr ""

#: build/data/org.zrythm.Zrythm.gschema.xml:476
msgid "Selected editing tool"
msgstr ""

#: build/data/org.zrythm.Zrythm.gschema.xml:477
msgid "Selected editing tool."
msgstr ""

#: build/data/org.zrythm.Zrythm.gschema.xml:481
msgid "Last used MIDI function"
msgstr ""

#: build/data/org.zrythm.Zrythm.gschema.xml:482
msgid ""
"Last used MIDI function (index corresponding to enum in midi function "
"action)."
msgstr ""

#: build/data/org.zrythm.Zrythm.gschema.xml:486
msgid "Last used automation function"
msgstr ""

#: build/data/org.zrythm.Zrythm.gschema.xml:487
msgid ""
"Last used automation function (index corresponding to enum in automation "
"function action)."
msgstr ""

#: build/data/org.zrythm.Zrythm.gschema.xml:491
msgid "Last used audio function"
msgstr ""

#: build/data/org.zrythm.Zrythm.gschema.xml:492
msgid ""
"Last used audio function (index corresponding to enum in audio function "
"action)."
msgstr ""

#: build/data/org.zrythm.Zrythm.gschema.xml:496
msgid "Playhead scroll edges (timeline)"
msgstr ""

#: build/data/org.zrythm.Zrythm.gschema.xml:497
msgid ""
"Whether to scroll when the playhead reaches the visible edge (timeline)."
msgstr ""

#: build/data/org.zrythm.Zrythm.gschema.xml:501
msgid "Follow playhead (timeline)"
msgstr ""

#: build/data/org.zrythm.Zrythm.gschema.xml:502
msgid ""
"Whether to follow the playhead. When this is on, the visible area will stay "
"centered on the playhead (timeline)."
msgstr ""

#: build/data/org.zrythm.Zrythm.gschema.xml:506
msgid "Playhead scroll edges (editor)"
msgstr ""

#: build/data/org.zrythm.Zrythm.gschema.xml:507
msgid "Whether to scroll when the playhead reaches the visible edge (editor)."
msgstr ""

#: build/data/org.zrythm.Zrythm.gschema.xml:511
msgid "Follow playhead (editor)"
msgstr ""

#: build/data/org.zrythm.Zrythm.gschema.xml:512
msgid ""
"Whether to follow the playhead. When this is on, the visible area will stay "
"centered on the playhead (editor)."
msgstr ""

#: build/data/org.zrythm.Zrythm.gschema.xml:520
msgid "Plugin browser tab"
msgstr ""

#: build/data/org.zrythm.Zrythm.gschema.xml:521
msgid "Selected plugin browser tab."
msgstr ""

#: build/data/org.zrythm.Zrythm.gschema.xml:525
msgid "Plugin browser filter"
msgstr ""

#: build/data/org.zrythm.Zrythm.gschema.xml:526
msgid "Selected plugin browser filter"
msgstr ""

#: build/data/org.zrythm.Zrythm.gschema.xml:530
msgid "Plugin browser collections"
msgstr ""

#: build/data/org.zrythm.Zrythm.gschema.xml:531
msgid "Tree paths of the selected collections in the plugin browser."
msgstr ""

#: build/data/org.zrythm.Zrythm.gschema.xml:535
msgid "Plugin browser authors"
msgstr ""

#: build/data/org.zrythm.Zrythm.gschema.xml:536
msgid "Tree paths of the selected authors in the plugin browser."
msgstr ""

#: build/data/org.zrythm.Zrythm.gschema.xml:540
msgid "Plugin browser categories"
msgstr ""

#: build/data/org.zrythm.Zrythm.gschema.xml:541
msgid "Tree paths of the selected categories in the plugin browser."
msgstr ""

#: build/data/org.zrythm.Zrythm.gschema.xml:545
msgid "Plugin browser protocols"
msgstr ""

#: build/data/org.zrythm.Zrythm.gschema.xml:546
msgid "Tree paths of the selected protocols in the plugin browser."
msgstr ""

#: build/data/org.zrythm.Zrythm.gschema.xml:554
msgid "File browser bookmarks"
msgstr ""

#: build/data/org.zrythm.Zrythm.gschema.xml:555
msgid "Location bookmarks for file browser (absolute paths)."
msgstr ""

#: build/data/org.zrythm.Zrythm.gschema.xml:559
msgid "File browser selected bookmark"
msgstr ""

#: build/data/org.zrythm.Zrythm.gschema.xml:560
msgid "Selected bookmark in file browser."
msgstr ""

#: build/data/org.zrythm.Zrythm.gschema.xml:565
msgid "Whether to autoplay the selected file."
msgstr ""

#: build/data/org.zrythm.Zrythm.gschema.xml:570
msgid "Whether to show unsupported files in the file browser."
msgstr ""

#: build/data/org.zrythm.Zrythm.gschema.xml:575
msgid "Whether to show hidden files in the file browser."
msgstr ""

#: build/data/org.zrythm.Zrythm.gschema.xml:579
msgid "File browser filter"
msgstr ""

#: build/data/org.zrythm.Zrythm.gschema.xml:580
msgid "Selected file browser filter"
msgstr ""

#: build/data/org.zrythm.Zrythm.gschema.xml:584
msgid "Last location"
msgstr ""

#: build/data/org.zrythm.Zrythm.gschema.xml:585
msgid "Last visited location."
msgstr ""

#: build/data/org.zrythm.Zrythm.gschema.xml:590
msgid "Instrument plugin to use for MIDI auditioning."
msgstr ""

#: build/data/org.zrythm.Zrythm.gschema.xml:598
msgid "Inserts expanded"
msgstr ""

#: build/data/org.zrythm.Zrythm.gschema.xml:599
msgid "Whether inserts are expanded."
msgstr ""

#: build/data/org.zrythm.Zrythm.gschema.xml:603
msgid "MIDI FX expanded"
msgstr ""

#: build/data/org.zrythm.Zrythm.gschema.xml:604
msgid "Whether MIDI FX are expanded."
msgstr ""

#: build/data/org.zrythm.Zrythm.gschema.xml:608
msgid "Sends expanded"
msgstr ""

#: build/data/org.zrythm.Zrythm.gschema.xml:609
msgid "Whether sends are expanded."
msgstr ""

#: build/data/org.zrythm.Zrythm.gschema.xml:617
msgid "Track properties expanded"
msgstr ""

#: build/data/org.zrythm.Zrythm.gschema.xml:618
msgid "Whether track properties is expanded."
msgstr ""

#: build/data/org.zrythm.Zrythm.gschema.xml:622
msgid "Track outputs expanded"
msgstr ""

#: build/data/org.zrythm.Zrythm.gschema.xml:623
msgid "Whether track outputs is expanded."
msgstr ""

#: build/data/org.zrythm.Zrythm.gschema.xml:627
msgid "Track sends expanded"
msgstr ""

#: build/data/org.zrythm.Zrythm.gschema.xml:628
msgid "Whether track sends is expanded."
msgstr ""

#: build/data/org.zrythm.Zrythm.gschema.xml:632
msgid "Track inputs expanded"
msgstr ""

#: build/data/org.zrythm.Zrythm.gschema.xml:633
msgid "Whether track inputs is expanded."
msgstr ""

#: build/data/org.zrythm.Zrythm.gschema.xml:637
msgid "Track controls expanded"
msgstr ""

#: build/data/org.zrythm.Zrythm.gschema.xml:638
msgid "Whether track controls is expanded."
msgstr ""

#: build/data/org.zrythm.Zrythm.gschema.xml:642
msgid "Track inserts expanded"
msgstr ""

#: build/data/org.zrythm.Zrythm.gschema.xml:643
msgid "Whether track inserts is expanded."
msgstr ""

#: build/data/org.zrythm.Zrythm.gschema.xml:647
msgid "Track midi-fx expanded"
msgstr ""

#: build/data/org.zrythm.Zrythm.gschema.xml:648
msgid "Whether track midi-fx is expanded."
msgstr ""

#: build/data/org.zrythm.Zrythm.gschema.xml:652
msgid "Track fader expanded"
msgstr ""

#: build/data/org.zrythm.Zrythm.gschema.xml:653
msgid "Whether track fader is expanded."
msgstr ""

#: build/data/org.zrythm.Zrythm.gschema.xml:657
msgid "Track comment expanded"
msgstr ""

#: build/data/org.zrythm.Zrythm.gschema.xml:658
msgid "Whether track comment is expanded."
msgstr ""

#: build/data/org.zrythm.Zrythm.gschema.xml:666
msgid "Track visibility detached"
msgstr ""

#: build/data/org.zrythm.Zrythm.gschema.xml:667
msgid "Whether the track visibility panel is detached."
msgstr ""

#: build/data/org.zrythm.Zrythm.gschema.xml:671
msgid "Track visibility size"
msgstr ""

#: build/data/org.zrythm.Zrythm.gschema.xml:672
msgid "Track visibility panel size when detached."
msgstr ""

#: build/data/org.zrythm.Zrythm.gschema.xml:676
msgid "Track inspector detached"
msgstr ""

#: build/data/org.zrythm.Zrythm.gschema.xml:677
msgid "Whether the track inspector panel is detached."
msgstr ""

#: build/data/org.zrythm.Zrythm.gschema.xml:681
msgid "Track inspector size"
msgstr ""

#: build/data/org.zrythm.Zrythm.gschema.xml:682
msgid "Track inspector panel size when detached."
msgstr ""

#: build/data/org.zrythm.Zrythm.gschema.xml:686
msgid "Plugin inspector detached"
msgstr ""

#: build/data/org.zrythm.Zrythm.gschema.xml:687
msgid "Whether the plugin inspector panel is detached."
msgstr ""

#: build/data/org.zrythm.Zrythm.gschema.xml:691
msgid "Plugin inspector size"
msgstr ""

#: build/data/org.zrythm.Zrythm.gschema.xml:692
msgid "Plugin inspector panel size when detached."
msgstr ""

#: build/data/org.zrythm.Zrythm.gschema.xml:696
msgid "Plugin browser detached"
msgstr ""

#: build/data/org.zrythm.Zrythm.gschema.xml:697
msgid "Whether the plugin browser panel is detached."
msgstr ""

#: build/data/org.zrythm.Zrythm.gschema.xml:701
msgid "Plugin browser size"
msgstr ""

#: build/data/org.zrythm.Zrythm.gschema.xml:702
msgid "Plugin browser panel size when detached."
msgstr ""

#: build/data/org.zrythm.Zrythm.gschema.xml:706
msgid "File browser detached"
msgstr ""

#: build/data/org.zrythm.Zrythm.gschema.xml:707
msgid "Whether the file browser panel is detached."
msgstr ""

#: build/data/org.zrythm.Zrythm.gschema.xml:711
msgid "File browser size"
msgstr ""

#: build/data/org.zrythm.Zrythm.gschema.xml:712
msgid "File browser panel size when detached."
msgstr ""

#: build/data/org.zrythm.Zrythm.gschema.xml:716
msgid "Monitor section detached"
msgstr ""

#: build/data/org.zrythm.Zrythm.gschema.xml:717
msgid "Whether the monitor section panel is detached."
msgstr ""

#: build/data/org.zrythm.Zrythm.gschema.xml:721
msgid "Monitor section size"
msgstr ""

#: build/data/org.zrythm.Zrythm.gschema.xml:722
msgid "Monitor section panel size when detached."
msgstr ""

#: build/data/org.zrythm.Zrythm.gschema.xml:726
msgid "Modulator view detached"
msgstr ""

#: build/data/org.zrythm.Zrythm.gschema.xml:727
msgid "Whether the modulator view panel is detached."
msgstr ""

#: build/data/org.zrythm.Zrythm.gschema.xml:731
msgid "Modulator view size"
msgstr ""

#: build/data/org.zrythm.Zrythm.gschema.xml:732
msgid "Modulator view panel size when detached."
msgstr ""

#: build/data/org.zrythm.Zrythm.gschema.xml:736
msgid "Mixer detached"
msgstr ""

#: build/data/org.zrythm.Zrythm.gschema.xml:737
msgid "Whether the mixer panel is detached."
msgstr ""

#: build/data/org.zrythm.Zrythm.gschema.xml:741
msgid "Mixer size"
msgstr ""

#: build/data/org.zrythm.Zrythm.gschema.xml:742
msgid "Mixer panel size when detached."
msgstr ""

#: build/data/org.zrythm.Zrythm.gschema.xml:746
msgid "Clip editor detached"
msgstr ""

#: build/data/org.zrythm.Zrythm.gschema.xml:747
msgid "Whether the clip editor panel is detached."
msgstr ""

#: build/data/org.zrythm.Zrythm.gschema.xml:751
msgid "Clip editor size"
msgstr ""

#: build/data/org.zrythm.Zrythm.gschema.xml:752
msgid "Clip editor panel size when detached."
msgstr ""

#: build/data/org.zrythm.Zrythm.gschema.xml:756
msgid "Chord pad detached"
msgstr ""

#: build/data/org.zrythm.Zrythm.gschema.xml:757
msgid "Whether the chord pad panel is detached."
msgstr ""

#: build/data/org.zrythm.Zrythm.gschema.xml:761
msgid "Chord pad size"
msgstr ""

#: build/data/org.zrythm.Zrythm.gschema.xml:762
msgid "Chord pad panel size when detached."
msgstr ""

#: build/data/org.zrythm.Zrythm.gschema.xml:766
msgid "Timeline detached"
msgstr ""

#: build/data/org.zrythm.Zrythm.gschema.xml:767
msgid "Whether the timeline panel is detached."
msgstr ""

#: build/data/org.zrythm.Zrythm.gschema.xml:771
msgid "Timeline size"
msgstr ""

#: build/data/org.zrythm.Zrythm.gschema.xml:772
msgid "Timeline panel size when detached."
msgstr ""

#: build/data/org.zrythm.Zrythm.gschema.xml:776
msgid "CC bindings detached"
msgstr ""

#: build/data/org.zrythm.Zrythm.gschema.xml:777
msgid "Whether the CC bindings panel is detached."
msgstr ""

#: build/data/org.zrythm.Zrythm.gschema.xml:781
msgid "CC bindings size"
msgstr ""

#: build/data/org.zrythm.Zrythm.gschema.xml:782
msgid "CC bindings panel size when detached."
msgstr ""

#: build/data/org.zrythm.Zrythm.gschema.xml:786
msgid "Port connections detached"
msgstr ""

#: build/data/org.zrythm.Zrythm.gschema.xml:787
msgid "Whether the port connections panel is detached."
msgstr ""

#: build/data/org.zrythm.Zrythm.gschema.xml:791
msgid "Port connections size"
msgstr ""

#: build/data/org.zrythm.Zrythm.gschema.xml:792
msgid "Port connections panel size when detached."
msgstr ""

#: build/data/org.zrythm.Zrythm.gschema.xml:796
msgid "Scenes detached"
msgstr ""

#: build/data/org.zrythm.Zrythm.gschema.xml:797
msgid "Whether the scenes panel is detached."
msgstr ""

#: build/data/org.zrythm.Zrythm.gschema.xml:801
msgid "Scenes size"
msgstr ""

#: build/data/org.zrythm.Zrythm.gschema.xml:802
msgid "Scenes panel size when detached."
msgstr ""

#: build/data/org.zrythm.Zrythm.gschema.xml:811
msgid "Genre to use when exporting, if the file type supports it."
msgstr ""

#: build/data/org.zrythm.Zrythm.gschema.xml:816
msgid "Artist to use when exporting, if the file type supports it."
msgstr ""

#: build/data/org.zrythm.Zrythm.gschema.xml:821
msgid "Title to use when exporting, if the file type supports it."
msgstr ""

#: build/data/org.zrythm.Zrythm.gschema.xml:825
msgid "Time range"
msgstr ""

#: build/data/org.zrythm.Zrythm.gschema.xml:826
msgid "Time range to export."
msgstr ""

#: build/data/org.zrythm.Zrythm.gschema.xml:831
msgid "Format to export to."
msgstr ""

#: build/data/org.zrythm.Zrythm.gschema.xml:835
msgid "Filename pattern"
msgstr ""

#: build/data/org.zrythm.Zrythm.gschema.xml:836
msgid "Filename pattern for exported files."
msgstr ""

#: build/data/org.zrythm.Zrythm.gschema.xml:841
msgid "Add dither while exporting, if applicable."
msgstr ""

#: build/data/org.zrythm.Zrythm.gschema.xml:845
msgid "Export stems"
msgstr ""

#: build/data/org.zrythm.Zrythm.gschema.xml:846
msgid "Whether to export stems instead of the mixdown."
msgstr ""

#: build/data/org.zrythm.Zrythm.gschema.xml:851
msgid "Bit depth to use when exporting"
msgstr ""

#: build/data/org.zrythm.Zrythm.gschema.xml:859
msgid "Transport loop"
msgstr ""

#: build/data/org.zrythm.Zrythm.gschema.xml:860
msgid "Whether looping is enabled."
msgstr ""

#: build/data/org.zrythm.Zrythm.gschema.xml:864
msgid "Return to cue"
msgstr ""

#: build/data/org.zrythm.Zrythm.gschema.xml:865
msgid "Whether return to cue on stop is enabled."
msgstr ""

#: build/data/org.zrythm.Zrythm.gschema.xml:869
msgid "Metronome enabled"
msgstr ""

#: build/data/org.zrythm.Zrythm.gschema.xml:870
msgid "Whether the metronome is enabled."
msgstr ""

#: build/data/org.zrythm.Zrythm.gschema.xml:875
msgid "Metronome volume"
msgstr ""

#: build/data/org.zrythm.Zrythm.gschema.xml:876
msgid "The metronome volume in amplitude (0 to 2)."
msgstr ""

#: build/data/org.zrythm.Zrythm.gschema.xml:880
msgid "Metronome Count-in"
msgstr ""

#: build/data/org.zrythm.Zrythm.gschema.xml:881
msgid "Count-in bars for the metronome."
msgstr ""

#: build/data/org.zrythm.Zrythm.gschema.xml:885
msgid "Punch mode enabled"
msgstr ""

#: build/data/org.zrythm.Zrythm.gschema.xml:886
msgid "Whether punch in/out is enabled for recording."
msgstr ""

#: build/data/org.zrythm.Zrythm.gschema.xml:890
msgid "Start playback on MIDI input"
msgstr ""

#: build/data/org.zrythm.Zrythm.gschema.xml:891
msgid "Whether to start playback on MIDI input."
msgstr ""

#: build/data/org.zrythm.Zrythm.gschema.xml:896
msgid "Recording mode."
msgstr ""

#: build/data/org.zrythm.Zrythm.gschema.xml:900
msgid "Recording Pre-Roll"
msgstr ""

#: build/data/org.zrythm.Zrythm.gschema.xml:901
msgid "Number of bars to pre-roll when recording."
msgstr ""

#: build/data/org.zrythm.Zrythm.gschema.xml:910
msgid "Engine"
msgstr ""

#: build/data/org.zrythm.Zrythm.gschema.xml:914
msgid "Audio backend"
msgstr ""

#: build/data/org.zrythm.Zrythm.gschema.xml:915
msgid "The audio backend to use."
msgstr ""

#: build/data/org.zrythm.Zrythm.gschema.xml:919
msgid "RtAudio device"
msgstr ""

#: build/data/org.zrythm.Zrythm.gschema.xml:920
msgid "The name of the RtAudio device to use."
msgstr ""

#: build/data/org.zrythm.Zrythm.gschema.xml:924
msgid "SDL device"
msgstr ""

#: build/data/org.zrythm.Zrythm.gschema.xml:925
msgid "The name of the SDL device to use."
msgstr ""

#: build/data/org.zrythm.Zrythm.gschema.xml:929
msgid "Samplerate"
msgstr ""

#: build/data/org.zrythm.Zrythm.gschema.xml:930
msgid "Samplerate to pass to the backend."
msgstr ""

#: build/data/org.zrythm.Zrythm.gschema.xml:934
msgid "Buffer size"
msgstr ""

#: build/data/org.zrythm.Zrythm.gschema.xml:935
msgid "Buffer size to pass to the backend."
msgstr ""

#: build/data/org.zrythm.Zrythm.gschema.xml:939
msgid "MIDI backend"
msgstr ""

#: build/data/org.zrythm.Zrythm.gschema.xml:940
msgid "The MIDI backend to use."
msgstr ""

#: build/data/org.zrythm.Zrythm.gschema.xml:944
msgid "Audio inputs"
msgstr ""

#: build/data/org.zrythm.Zrythm.gschema.xml:945
msgid "A list of audio inputs to enable."
msgstr ""

#: build/data/org.zrythm.Zrythm.gschema.xml:949
msgid "MIDI controllers"
msgstr ""

#: build/data/org.zrythm.Zrythm.gschema.xml:950
msgid "A list of controllers to enable."
msgstr ""

#: build/data/org.zrythm.Zrythm.gschema.xml:959
#: build/data/org.zrythm.Zrythm.gschema.xml:1018
msgid "Paths"
msgstr ""

#: build/data/org.zrythm.Zrythm.gschema.xml:963
msgid "Zrythm path"
msgstr ""

#: build/data/org.zrythm.Zrythm.gschema.xml:964
msgid "The directory used to save user data in."
msgstr ""

#: build/data/org.zrythm.Zrythm.gschema.xml:973
msgid "Updates"
msgstr ""

#: build/data/org.zrythm.Zrythm.gschema.xml:977
msgid "Check for updates"
msgstr ""

#: build/data/org.zrythm.Zrythm.gschema.xml:978
msgid "Whether to check for updates."
msgstr ""

#: build/data/org.zrythm.Zrythm.gschema.xml:986
#: build/data/org.zrythm.Zrythm.gschema.xml:1017
msgid "Plugins"
msgstr ""

#: build/data/org.zrythm.Zrythm.gschema.xml:987
msgid "UIs"
msgstr ""

#: build/data/org.zrythm.Zrythm.gschema.xml:991
msgid "Open UI on instantiation"
msgstr ""

#: build/data/org.zrythm.Zrythm.gschema.xml:992
msgid "Open plugin UIs when they are instantiated."
msgstr ""

#: build/data/org.zrythm.Zrythm.gschema.xml:996
msgid "Keep window on top"
msgstr ""

#: build/data/org.zrythm.Zrythm.gschema.xml:997
msgid "Always show plugin UIs on top of the main window."
msgstr ""

#: build/data/org.zrythm.Zrythm.gschema.xml:1002
msgid "Refresh rate"
msgstr ""

#: build/data/org.zrythm.Zrythm.gschema.xml:1003
msgid ""
"Refresh rate in Hz. If set to 0, the screen's refresh rate will be used."
msgstr ""

#: build/data/org.zrythm.Zrythm.gschema.xml:1008
msgid "Scale factor"
msgstr ""

#: build/data/org.zrythm.Zrythm.gschema.xml:1009
msgid ""
"Scale factor to pass to plugin UIs. If set to 0, the monitor's scale factor "
"will be used."
msgstr ""

#: build/data/org.zrythm.Zrythm.gschema.xml:1026
msgid "VST plugins"
msgstr ""

#: build/data/org.zrythm.Zrythm.gschema.xml:1027
msgid ""
"The search paths to scan for VST plugins in. Duplicate paths will be "
"deduplicated."
msgstr ""

#: build/data/org.zrythm.Zrythm.gschema.xml:1031
msgid "SFZ instruments"
msgstr ""

#: build/data/org.zrythm.Zrythm.gschema.xml:1032
msgid ""
"The search paths to scan for SFZ instruments in. Duplicate paths will be "
"deduplicated."
msgstr ""

#: build/data/org.zrythm.Zrythm.gschema.xml:1036
msgid "SF2 instruments"
msgstr ""

#: build/data/org.zrythm.Zrythm.gschema.xml:1037
msgid ""
"The search paths to scan for SF2 instruments in. Duplicate paths will be "
"deduplicated."
msgstr ""

#: build/data/org.zrythm.Zrythm.gschema.xml:1045
#: build/data/org.zrythm.Zrythm.gschema.xml:1059
#: build/data/org.zrythm.Zrythm.gschema.xml:1073
msgid "Editing"
msgstr ""

#: build/data/org.zrythm.Zrythm.gschema.xml:1050
msgid "Fade algorithm"
msgstr ""

#: build/data/org.zrythm.Zrythm.gschema.xml:1051
msgid "Default fade algorithm to use for fade in/outs."
msgstr ""

#: build/data/org.zrythm.Zrythm.gschema.xml:1065
msgid "Default algorithm to use for automation curves."
msgstr ""

#: build/data/org.zrythm.Zrythm.gschema.xml:1079
msgid "Undo stack length"
msgstr ""

#: build/data/org.zrythm.Zrythm.gschema.xml:1080
msgid "Maximum undo history stack length. Set to -1 for unlimited."
msgstr ""

#: build/data/org.zrythm.Zrythm.gschema.xml:1088
msgid "Projects"
msgstr ""

#: build/data/org.zrythm.Zrythm.gschema.xml:1094
msgid "Autosave interval"
msgstr ""

#: build/data/org.zrythm.Zrythm.gschema.xml:1095
msgid ""
"Interval to auto-save projects, in minutes. Auto-saving will be disabled if "
"this is set to 0."
msgstr ""

#: build/data/org.zrythm.Zrythm.gschema.xml:1103
msgid "UI"
msgstr ""

#: build/data/org.zrythm.Zrythm.gschema.xml:1108
msgid "Draw detail"
msgstr ""

#: build/data/org.zrythm.Zrythm.gschema.xml:1109
msgid "Level of detail to use when drawing graphics."
msgstr ""

#: build/data/org.zrythm.Zrythm.gschema.xml:1114
msgid "Font scale"
msgstr ""

#: build/data/org.zrythm.Zrythm.gschema.xml:1115
msgid "Font scale."
msgstr ""

#: build/data/org.zrythm.Zrythm.gschema.xml:1119
msgid "User interface language"
msgstr ""

#: build/data/org.zrythm.Zrythm.gschema.xml:1120
msgid "The language to use for the user interface."
msgstr ""

#: build/data/org.zrythm.Zrythm.gschema.xml:1124
msgid "CSS theme"
msgstr ""

#: build/data/org.zrythm.Zrythm.gschema.xml:1125
msgid "The CSS theme to use."
msgstr ""

#: build/data/org.zrythm.Zrythm.gschema.xml:1129
msgid "Icon theme"
msgstr ""

#: build/data/org.zrythm.Zrythm.gschema.xml:1130
msgid "The icon theme to use. This is the directory name."
msgstr ""

#: build/data/org.zrythm.Zrythm.gschema.xml:1138
msgid "DSP"
msgstr ""

#: build/data/org.zrythm.Zrythm.gschema.xml:1139
msgid "Pan"
msgstr ""

#: build/data/org.zrythm.Zrythm.gschema.xml:1143
msgid "Pan algorithm"
msgstr ""

#: build/data/org.zrythm.Zrythm.gschema.xml:1144
msgid ""
"The panning algorithm to use when applying pan on mono signals (not used at "
"the moment)."
msgstr ""

#: build/data/org.zrythm.Zrythm.gschema.xml:1148
msgid "Pan law"
msgstr ""

#: build/data/org.zrythm.Zrythm.gschema.xml:1149
msgid ""
"The pan law to use when applying pan on mono signals (not used at the "
"moment)."
msgstr ""

#: build/data/org.zrythm.Zrythm.gschema.xml:1157
msgid "Scripting"
msgstr ""

#: build/data/org.zrythm.Zrythm.gschema.xml:1162
msgid "Default script"
msgstr ""

#: build/data/org.zrythm.Zrythm.gschema.xml:1163
msgid "The default script to use in the scripting window."
msgstr ""<|MERGE_RESOLUTION|>--- conflicted
+++ resolved
@@ -6,15 +6,9 @@
 msgstr ""
 "Project-Id-Version: zrythm\n"
 "Report-Msgid-Bugs-To: https://todo.sr.ht/~alextee/zrythm-bug\n"
-<<<<<<< HEAD
 "POT-Creation-Date: 2021-12-10 17:21+0000\n"
-"PO-Revision-Date: 2021-10-16 04:35+0000\n"
-"Last-Translator: Reza Almanda <rezaalmanda27@gmail.com>\n"
-=======
-"POT-Creation-Date: 2021-10-17 16:47+0100\n"
 "PO-Revision-Date: 2021-11-23 16:32+0000\n"
 "Last-Translator: Anonymous <noreply@weblate.org>\n"
->>>>>>> a8edab27
 "Language-Team: Indonesian <https://hosted.weblate.org/projects/zrythm/zrythm/"
 "id/>\n"
 "Language: id\n"
@@ -5300,126 +5294,6 @@
 msgid "Vertical"
 msgstr ""
 
-<<<<<<< HEAD
-=======
-#: resources/ui/preferences.ui:109 build/data/org.zrythm.Zrythm.gschema.xml:907
-msgid "Engine"
-msgstr ""
-
-#: resources/ui/preferences.ui:134
-msgid "The audio backend to connect to"
-msgstr ""
-
-#: resources/ui/preferences.ui:147
-msgid "MIDI Controllers"
-msgstr ""
-
-#: resources/ui/preferences.ui:180
-msgid "The MIDI backend to connect to"
-msgstr ""
-
-#: resources/ui/preferences.ui:191
-msgid "Pan Algorithm"
-msgstr ""
-
-#: resources/ui/preferences.ui:201
-msgid "Pan Law"
-msgstr ""
-
-#: resources/ui/preferences.ui:211
-msgid "The pan algorithm to use"
-msgstr ""
-
-#: resources/ui/preferences.ui:222
-msgid "The pan law to use"
-msgstr ""
-
-#: resources/ui/preferences.ui:234 build/data/org.zrythm.Zrythm.gschema.xml:960
-msgid "Zrythm path"
-msgstr ""
-
-#: resources/ui/preferences.ui:245
-msgid "The global Zrythm working path for non-project related files"
-msgstr ""
-
-#: resources/ui/preferences.ui:266
-msgid "Device Name"
-msgstr ""
-
-#: resources/ui/preferences.ui:301
-msgid "Buffer Size"
-msgstr ""
-
-#: resources/ui/preferences.ui:325 build/data/org.zrythm.Zrythm.gschema.xml:926
-msgid "Samplerate"
-msgstr ""
-
-#: resources/ui/preferences.ui:380 resources/ui/preferences.ui:449
-#: build/data/org.zrythm.Zrythm.gschema.xml:983
-#: build/data/org.zrythm.Zrythm.gschema.xml:1014
-msgid "Plugins"
-msgstr "Plugin"
-
-#: resources/ui/preferences.ui:390
-msgid "Always open plugin UIs"
-msgstr ""
-
-#: resources/ui/preferences.ui:394
-msgid "Always show the plugin UI when instantiating a plugin"
-msgstr ""
-
-#: resources/ui/preferences.ui:406
-msgid "Keep plugin UIs on top"
-msgstr ""
-
-#: resources/ui/preferences.ui:410
-msgid "Keep plugin UI windows on top of the main window"
-msgstr ""
-
-#: resources/ui/preferences.ui:423
-msgid "VST2 Paths"
-msgstr ""
-
-#: resources/ui/preferences.ui:465
-msgid "Main Window"
-msgstr ""
-
-#: resources/ui/preferences.ui:482
-#: build/data/org.zrythm.Zrythm.gschema.xml:1042
-#: build/data/org.zrythm.Zrythm.gschema.xml:1056
-#: build/data/org.zrythm.Zrythm.gschema.xml:1070
-msgid "Editing"
-msgstr "Pengeditan"
-
-#: resources/ui/preferences.ui:498
-msgid "Interface"
-msgstr ""
-
-#: resources/ui/preferences.ui:523
-msgid "The language of the Zrythm interface"
-msgstr ""
-
-#: resources/ui/preferences.ui:555
-msgid "GUI"
-msgstr ""
-
-#: resources/ui/preferences.ui:572 resources/ui/preferences.ui:618
-#: build/data/org.zrythm.Zrythm.gschema.xml:1085
-msgid "Projects"
-msgstr ""
-
-#: resources/ui/preferences.ui:584
-#: build/data/org.zrythm.Zrythm.gschema.xml:1091
-msgid "Autosave interval"
-msgstr ""
-
-#: resources/ui/preferences.ui:595
-msgid ""
-"Set the interval to auto-save project backups, in minutes. Setting this to 0 "
-"will disable auto-save"
-msgstr ""
-
->>>>>>> a8edab27
 #: data/zrythm.desktop.in:10
 msgid "Zrythm"
 msgstr ""
