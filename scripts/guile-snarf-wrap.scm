#!@GUILE@ -s
!#
;;; Copyright (C) 2020 Alexandros Theodotou <alex at zrythm dot org>
;;;
;;; This file is part of Zrythm
;;;
;;; Zrythm is free software: you can redistribute it and/or modify
;;; it under the terms of the GNU Affero General Public License as published by
;;; the Free Software Foundation, either version 3 of the License, or
;;; (at your option) any later version.
;;;
;;; Zrythm is distributed in the hope that it will be useful,
;;; but WITHOUT ANY WARRANTY; without even the implied warranty of
;;; MERCHANTABILITY or FITNESS FOR A PARTICULAR PURPOSE.  See the
;;; GNU Affero General Public License for more details.
;;;
;;; You should have received a copy of the GNU Affero General Public License
;;; along with Zrythm.  If not, see <https://www.gnu.org/licenses/>.

(add-to-load-path "@SCRIPTS_DIR@")

(define-module (guile-snarf-wrap)
  #:use-module (srfi srfi-1)
  #:use-module (srfi srfi-98)
  #:use-module (ice-9 match)
  #:use-module (guile-utils))

(define (main . args)
  ;; get args
  (match args
    ((this-program guile-pkgconf-name
                   output-file input-file)
     (unless
       (zero?
         (system*
           "@GUILE_SNARF@"
           "-o" output-file input-file
<<<<<<< HEAD
=======
           "-I../inc"
>>>>>>> b3e748d8
           (get-cflags-from-pkgconf-name
             guile-pkgconf-name)))
       (exit -1)))))

(apply main (program-arguments))<|MERGE_RESOLUTION|>--- conflicted
+++ resolved
@@ -35,10 +35,7 @@
          (system*
            "@GUILE_SNARF@"
            "-o" output-file input-file
-<<<<<<< HEAD
-=======
            "-I../inc"
->>>>>>> b3e748d8
            (get-cflags-from-pkgconf-name
              guile-pkgconf-name)))
        (exit -1)))))
