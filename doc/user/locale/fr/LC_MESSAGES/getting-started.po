--- conflicted
+++ resolved
@@ -7,17 +7,11 @@
 msgstr ""
 "Project-Id-Version: Zrythm 0.4\n"
 "Report-Msgid-Bugs-To: \n"
-<<<<<<< HEAD
 "POT-Creation-Date: 2020-05-09 20:03+0100\n"
-"PO-Revision-Date: 2020-01-26 13:21+0000\n"
-"Last-Translator: Olivier Humbert <trebmuh@tuxfamily.org>\n"
-=======
-"POT-Creation-Date: 2020-05-08 17:25+0100\n"
 "PO-Revision-Date: 2020-05-10 07:35+0000\n"
 "Last-Translator: Nicolas FAURE <sub26nico@laposte.net>\n"
 "Language-Team: French <https://hosted.weblate.org/projects/zrythm/"
 "manualgetting-started/fr/>\n"
->>>>>>> 3f1bcb3c
 "Language: fr\n"
 "MIME-Version: 1.0\n"
 "Content-Type: text/plain; charset=utf-8\n"
@@ -1204,7 +1198,6 @@
 #~ "distribution en utilisant un installateur "
 #~ "de la page `Télécharger "
 #~ "<https://www.zrythm.org/fr/download.html>`_ sur notre "
-<<<<<<< HEAD
 #~ "site ouèbe."
 
 #~ msgid ""
@@ -1233,6 +1226,3 @@
 #~ " en ligne sur la façon de "
 #~ "configurer JACK, nous allons donc sauter"
 #~ " cette partie."
-=======
-#~ "site ouèbe."
->>>>>>> 3f1bcb3c
