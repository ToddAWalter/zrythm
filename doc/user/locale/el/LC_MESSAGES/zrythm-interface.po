# SOME DESCRIPTIVE TITLE.
# Copyright (C) 2019, Alexandros Theodotou
# This file is distributed under the same license as the Zrythm package.
# FIRST AUTHOR <EMAIL@ADDRESS>, 2019.
#
msgid ""
msgstr ""
"Project-Id-Version: Zrythm 0.4\n"
"Report-Msgid-Bugs-To: \n"
<<<<<<< HEAD
"POT-Creation-Date: 2020-09-29 18:03+0100\n"
"PO-Revision-Date: 2020-09-25 13:15+0000\n"
"Last-Translator: Alexandros Theodotou <alextee@posteo.net>\n"
=======
"POT-Creation-Date: 2020-09-26 22:46+0100\n"
"PO-Revision-Date: 2020-09-29 22:22+0000\n"
"Last-Translator: Alexandros Theodotou <alex@zrythm.org>\n"
"Language-Team: Greek <https://hosted.weblate.org/projects/zrythm/"
"manualzrythm-interface/el/>\n"
>>>>>>> 503b207b
"Language: el\n"
"MIME-Version: 1.0\n"
"Content-Type: text/plain; charset=utf-8\n"
"Content-Transfer-Encoding: 8bit\n"
"Plural-Forms: nplurals=2; plural=n != 1;\n"
"X-Generator: Weblate 4.3-dev\n"
"Generated-By: Babel 2.8.0\n"

#: ../../zrythm-interface/bottom-panel.rst:8
msgid "Bottom Panel"
msgstr ""

#: ../../zrythm-interface/bottom-panel.rst:10
msgid ""
"The bottom panel contains various editors (such as the piano roll and "
"automation editor) as well as the mixer and chord pads."
msgstr ""

#: ../../zrythm-interface/bottom-panel.rst:18
msgid "Editor"
msgstr ""

#: ../../zrythm-interface/bottom-panel.rst:19
msgid ""
"The Editor tab contains an arranger for editing regions, as well as "
"various controls that vary depending on the type of region selected."
msgstr ""

#: ../../zrythm-interface/bottom-panel.rst:26
msgid "Editing inside the Editor tab is covered in :ref:`editors`."
msgstr ""

#: ../../zrythm-interface/bottom-panel.rst:29
msgid "Piano Roll"
msgstr ""

#: ../../zrythm-interface/bottom-panel.rst:31
msgid ""
"The Piano Roll, or MIDI Arranger, is the most commonly used editor. It "
"can be used to edit MIDI regions, which contain MIDI notes. When a MIDI "
"Region is selected, the Editor tab will display the Piano Roll, allowing "
"you to edit that region."
msgstr ""

#: ../../zrythm-interface/bottom-panel.rst:40
msgid "The piano roll is covered in detail in :ref:`piano-roll`."
msgstr ""

#: ../../zrythm-interface/bottom-panel.rst:43
msgid "Automation Editor"
msgstr ""

#: ../../zrythm-interface/bottom-panel.rst:45
msgid ""
"In Zrythm, automation is also enclosed in regions (called Automation "
"Regions). This allows automation to be repeated, much like MIDI Regions. "
"The Automation Editor will appear in the Editor tab when an Automation "
"Region is selected."
msgstr ""

#: ../../zrythm-interface/bottom-panel.rst:53
msgid "The automation editor is covered in detail in :ref:`automation-editor`."
msgstr ""

#: ../../zrythm-interface/bottom-panel.rst:57
msgid "Audio Editor"
msgstr ""

#: ../../zrythm-interface/bottom-panel.rst:58
msgid ""
"The audio editor is used to view the contents of audio regions. The audio"
" editor will appear in the Editor tab when an audio region is selected."
msgstr ""

#: ../../zrythm-interface/bottom-panel.rst:66
msgid "The audio editor is covered in detail in :ref:`audio-editor`."
msgstr ""

#: ../../zrythm-interface/bottom-panel.rst:70
msgid "Chord Editor"
msgstr ""

#: ../../zrythm-interface/bottom-panel.rst:71
msgid ""
"The chord editor is used for editing chord regions. It will appear in the"
" Editor tab when a chord region is selected in the chord track."
msgstr ""

#: ../../zrythm-interface/bottom-panel.rst:78
msgid "The chord editor is covered in detail in :ref:`chord-editor`."
msgstr ""

#: ../../zrythm-interface/bottom-panel.rst:82
msgid "Mixer"
msgstr ""

#: ../../zrythm-interface/bottom-panel.rst:83
msgid ""
"The Mixer tab contains each channel and various controls for changing the"
" signal as it passes through the channel."
msgstr ""

#: ../../zrythm-interface/bottom-panel.rst:89
msgid "Mixing is covered in :ref:`mixing`."
msgstr ""

#: ../../zrythm-interface/intro.rst:6
msgid "Interface"
msgstr ""

#: ../../zrythm-interface/left-panel.rst:8
msgid "Left Panel"
msgstr ""

#: ../../zrythm-interface/left-panel.rst:10
msgid "The left panel contains the inspectors and track visibility options."
msgstr ""

#: ../../zrythm-interface/left-panel.rst:17
msgid "Track Inspector"
msgstr ""

#: ../../zrythm-interface/left-panel.rst:19
msgid ""
"The first tab is the track inspector, which shows various options about "
"the selected track."
msgstr ""

#: ../../zrythm-interface/left-panel.rst:22
msgid "See :ref:`track-inspector` for more details."
msgstr ""

#: ../../zrythm-interface/left-panel.rst:25
msgid "Plugin Inspector"
msgstr ""

#: ../../zrythm-interface/left-panel.rst:26
msgid "The plugin inspector shows various options for the selected plugin."
msgstr ""

#: ../../zrythm-interface/left-panel.rst:33
msgid "Plugin Properties"
msgstr ""

#: ../../zrythm-interface/left-panel.rst:34
msgid ""
"The plugin properties show the name and type of the plugin, as well as "
"preset and bank selectors."
msgstr ""

#: ../../zrythm-interface/left-panel.rst:41
msgid "Plugin Ports"
msgstr ""

#: ../../zrythm-interface/left-panel.rst:42
msgid "These are the ports that the plugin has."
msgstr ""

#: ../../zrythm-interface/left-panel.rst:47
msgid ""
"Control input ports can be changed by clicking and dragging, and can also"
" be automated using automation tracks. Ports can be routed to other ports"
" anywhere within Zrythm by double clicking on them."
msgstr ""

#: ../../zrythm-interface/left-panel.rst:52
msgid "Ports are explained in more detail in :ref:`ports`."
msgstr ""

#: ../../zrythm-interface/left-panel.rst:54
msgid ""
"Depending on the type of plugin, there may be different categories of "
"ports being shown."
msgstr ""

#: ../../zrythm-interface/left-panel.rst:58
msgid "Track Visibility"
msgstr ""

#: ../../zrythm-interface/left-panel.rst:60
msgid "See :ref:`track-visibility`."
msgstr ""

#: ../../zrythm-interface/main-toolbar.rst:8
msgid "Main Toolbar"
msgstr ""

#: ../../zrythm-interface/main-toolbar.rst:10
msgid ""
"The main toolbar contains global actions, such as saving and loading a "
"project or opening the preferences window."
msgstr ""

#: ../../zrythm-interface/main-toolbar.rst:17
msgid "About Dialog"
msgstr ""

#: ../../zrythm-interface/main-toolbar.rst:19
msgid ""
"Clicking the Zrythm icon will show the About dialog, which contains "
"information about authors and copyright."
msgstr ""

#: ../../zrythm-interface/main-toolbar.rst:26
msgid "Global Menus"
msgstr ""

#: ../../zrythm-interface/main-toolbar.rst:27
msgid "Zrythm has the following global menus at the top of its interface."
msgstr ""

#: ../../zrythm-interface/main-toolbar.rst:31
msgid "Edit Menu"
msgstr ""

#: ../../zrythm-interface/main-toolbar.rst:32
msgid ""
"The Edit menu has various buttons and controls that are used often during"
" editing and arranging."
msgstr ""

#: ../../zrythm-interface/main-toolbar.rst:35
msgid "The :ref:`editing` chapter explains these controls in detail."
msgstr ""

#: ../../zrythm-interface/main-toolbar.rst:39
msgid "Project Menu"
msgstr ""

#: ../../zrythm-interface/main-toolbar.rst:40
msgid ""
"The Project menu contains various project-related actions such as saving,"
" loading and exporting MIDI or audio."
msgstr ""

#: ../../zrythm-interface/main-toolbar.rst:45
msgid "New Project"
msgstr ""

#: ../../zrythm-interface/main-toolbar.rst:46
msgid "Create a new project."
msgstr ""

#: ../../zrythm-interface/main-toolbar.rst:49
msgid "Save"
msgstr ""

#: ../../zrythm-interface/main-toolbar.rst:50
msgid "Save the current project at its current location."
msgstr ""

#: ../../zrythm-interface/main-toolbar.rst:53
msgid "Save As"
msgstr ""

#: ../../zrythm-interface/main-toolbar.rst:54
msgid "Save the current project at a new location."
msgstr ""

#: ../../zrythm-interface/main-toolbar.rst:57
msgid "Load"
msgstr ""

#: ../../zrythm-interface/main-toolbar.rst:58
msgid "Load a project."
msgstr ""

#: ../../zrythm-interface/main-toolbar.rst:61
msgid "Export As"
msgstr ""

#: ../../zrythm-interface/main-toolbar.rst:62
msgid ""
"Export the project as audio or MIDI. See :ref:`export-audio-and-midi` for"
" more details."
msgstr ""

#: ../../zrythm-interface/main-toolbar.rst:66
msgid "Export Graph"
msgstr ""

#: ../../zrythm-interface/main-toolbar.rst:67
msgid ""
"Export the routing graph as an image or .dot graph. See :ref:`export-"
"routing-graph` for more details."
msgstr ""

#: ../../zrythm-interface/main-toolbar.rst:70
msgid "For more information about projects, see the :ref:`projects` chapter."
msgstr ""

#: ../../zrythm-interface/main-toolbar.rst:74
msgid "View Menu"
msgstr ""

#: ../../zrythm-interface/main-toolbar.rst:75
msgid ""
"The View menu contains controls to change the appearance of Zrythm and "
"its various areas, such as zooming."
msgstr ""

#: ../../zrythm-interface/main-toolbar.rst:79
msgid "Zoom In"
msgstr ""

#: ../../zrythm-interface/main-toolbar.rst:80
msgid "Zooms in."
msgstr ""

#: ../../zrythm-interface/main-toolbar.rst:83
msgid "Zoom Out"
msgstr ""

#: ../../zrythm-interface/main-toolbar.rst:84
msgid "Zooms out."
msgstr ""

#: ../../zrythm-interface/main-toolbar.rst:87
msgid "Original Size"
msgstr ""

#: ../../zrythm-interface/main-toolbar.rst:88
msgid "Zooms back to the default zoom level."
msgstr ""

#: ../../zrythm-interface/main-toolbar.rst:91
msgid "Best Fit"
msgstr ""

#: ../../zrythm-interface/main-toolbar.rst:92
msgid ""
"Zooms in or out as much as required to show all of the events in the "
"timeline."
msgstr ""

#: ../../zrythm-interface/main-toolbar.rst:96
msgid "Toggle Left/Right/Bottom Panels"
msgstr ""

#: ../../zrythm-interface/main-toolbar.rst:97
msgid "Toggles the panel's visibility."
msgstr ""

#: ../../zrythm-interface/main-toolbar.rst:100
msgid "Toggle Timeline Visibility"
msgstr ""

#: ../../zrythm-interface/main-toolbar.rst:101
msgid "Toggles the timeline's visibility."
msgstr ""

#: ../../zrythm-interface/main-toolbar.rst:104
msgid "Help Menu"
msgstr ""

#: ../../zrythm-interface/main-toolbar.rst:105
msgid ""
"The Help menu contains links for reporting bugs, donating, chatting and "
"other useful links."
msgstr ""

#: ../../zrythm-interface/main-toolbar.rst:109
msgid "Chat"
msgstr ""

#: ../../zrythm-interface/main-toolbar.rst:110
msgid "Join the Zrythm chatroom on Matrix."
msgstr ""

#: ../../zrythm-interface/main-toolbar.rst:113
msgid "Manual"
msgstr ""

#: ../../zrythm-interface/main-toolbar.rst:114
msgid "View the user manual."
msgstr ""

#: ../../zrythm-interface/main-toolbar.rst:117
msgid "News"
msgstr ""

#: ../../zrythm-interface/main-toolbar.rst:118
msgid "Show the latest changelog."
msgstr ""

#: ../../zrythm-interface/main-toolbar.rst:121
msgid "Keyboard Shortcuts"
msgstr ""

#: ../../zrythm-interface/main-toolbar.rst:122
msgid "Show all the available keyboard shortcuts."
msgstr ""

#: ../../zrythm-interface/main-toolbar.rst:125
msgid "Donate"
msgstr ""

#: ../../zrythm-interface/main-toolbar.rst:126
msgid "Donate to Zrythm through LiberaPay."
msgstr ""

#: ../../zrythm-interface/main-toolbar.rst:129
msgid "Report a Bug"
msgstr ""

#: ../../zrythm-interface/main-toolbar.rst:130
msgid "Opens the page to report a new bug."
msgstr ""

#: ../../zrythm-interface/main-toolbar.rst:133
msgid "Additional Controls"
msgstr ""

#: ../../zrythm-interface/main-toolbar.rst:134
msgid "The main toolbar also contains the following widgets."
msgstr ""

#: ../../zrythm-interface/main-toolbar.rst:139
msgid "There are the following buttons next to the name of the current project."
msgstr ""

#: ../../zrythm-interface/main-toolbar.rst:143
msgid "Scripting Interface"
msgstr ""

#: ../../zrythm-interface/main-toolbar.rst:144
msgid "Shows the scripting interface. See :ref:`scripting` for more information."
msgstr ""

#: ../../zrythm-interface/main-toolbar.rst:148
msgid "Log Viewer"
msgstr ""

#: ../../zrythm-interface/main-toolbar.rst:149
msgid ""
"Displays the log, which gets updated real-time. Preferences Shows the "
"preferences dialog. See :ref:`preferences` for more information."
msgstr ""

#: ../../zrythm-interface/main-toolbar.rst:154
msgid ""
"The MIDI In widget shows the :term:`MIDI` activity of auto-connected MIDI"
" devices and the live waveform display shows the audio waveform from the "
"master output."
msgstr ""

#: ../../zrythm-interface/right-panel.rst:8
msgid "Right Panel"
msgstr ""

#: ../../zrythm-interface/right-panel.rst:9
msgid ""
"The right panel contains plugin and sample browsers in addition to the "
"control room."
msgstr ""

#: ../../zrythm-interface/right-panel.rst:16
msgid "Plugin Browser"
msgstr ""

#: ../../zrythm-interface/right-panel.rst:17
msgid ""
"The first tab is the plugin browser, which is explained in :ref:`plugin-"
"browser`."
msgstr ""

#: ../../zrythm-interface/right-panel.rst:21
msgid "File Browser"
msgstr "Περιηγητής Αρχείων"

#: ../../zrythm-interface/right-panel.rst:22
msgid "The file browser is covered in :ref:`file-browser`."
msgstr ""

#: ../../zrythm-interface/right-panel.rst:25
msgid "Control Room"
msgstr ""

#: ../../zrythm-interface/right-panel.rst:26
msgid "The control room is covered in :ref:`control-room`."
msgstr ""

#: ../../zrythm-interface/timeline.rst:8
msgid "Timeline"
msgstr ""

#: ../../zrythm-interface/timeline.rst:10
msgid ""
"The timeline consists of the timeline arranger and the project's tracks "
"on the left side. It has a special toolbar at the top for timeline-"
"specific actions."
msgstr ""

#: ../../zrythm-interface/timeline.rst:17
msgid ""
"The :ref:`editing-timeline` section goes in depth about editing inside "
"the timeline panel."
msgstr ""

#: ../../zrythm-interface/transport-bar.rst:8
msgid "Transport Bar"
msgstr ""

#: ../../zrythm-interface/transport-bar.rst:10
msgid ""
"The transport bar contains information about the audio engine and "
"transport controls."
msgstr ""

#: ../../zrythm-interface/transport-bar.rst:17
msgid "Transport Controls"
msgstr ""

#: ../../zrythm-interface/transport-bar.rst:18
msgid ""
"Transport controls change the behavior of playback. They include the "
"following items."
msgstr ""

#: ../../zrythm-interface/transport-bar.rst:25
msgid "Metronome toggle"
msgstr ""

#: ../../zrythm-interface/transport-bar.rst:26
msgid "Toggles the metronome on/off."
msgstr ""

#: ../../zrythm-interface/transport-bar.rst:29
msgid "Metronome options"
msgstr ""

#: ../../zrythm-interface/transport-bar.rst:30
msgid "Sets the volume of the metronome."
msgstr ""

#: ../../zrythm-interface/transport-bar.rst:33
msgid "Return to cue point on stop"
msgstr ""

#: ../../zrythm-interface/transport-bar.rst:34
msgid "Toggles whether to return to the cue point when playback stops."
msgstr ""

#: ../../zrythm-interface/transport-bar.rst:38
msgid "BPM"
msgstr ""

#: ../../zrythm-interface/transport-bar.rst:39
msgid "Song tempo (beats per minute)."
msgstr ""

#: ../../zrythm-interface/transport-bar.rst:42
#, fuzzy
msgid "Playhead"
msgstr "Κεφαλή αναπαραγωγής"

#: ../../zrythm-interface/transport-bar.rst:43
msgid "Current playhead position, in bars.beats.sixteenths.ticks."
msgstr ""

#: ../../zrythm-interface/transport-bar.rst:46
msgid "Transport buttons"
msgstr ""

#: ../../zrythm-interface/transport-bar.rst:47
msgid "Controls for stopping, playback, recording, etc."
msgstr ""

#: ../../zrythm-interface/transport-bar.rst:49
msgid ""
"Widgets like the BPM meter can be changed by clicking and dragging, or by"
" hovering over them with the cursor and scrolling"
msgstr ""

#: ../../zrythm-interface/transport-bar.rst:53
msgid ""
"More information about working with the transport bar is covered in :ref"
":`transport-controls`."
msgstr ""

#: ../../zrythm-interface/transport-bar.rst:57
msgid "Backend Information"
msgstr ""

#: ../../zrythm-interface/transport-bar.rst:58
msgid ""
"Information about the currently selected backend and options is visible "
"in the bottom left corner."
msgstr ""

#: ../../zrythm-interface/zrythm-interface-overview.rst:6
msgid "Interface Overview"
msgstr ""

#: ../../zrythm-interface/zrythm-interface-overview.rst:8
msgid "The Zrythm interface is split into various sub-modules."
msgstr ""

#: ../../zrythm-interface/zrythm-interface-overview.rst:12
msgid "Each sub-module is explained in its own section."
msgstr ""

#: ../../zrythm-interface/zrythm-interface-overview.rst:14
msgid ":ref:`timeline` (1)"
msgstr ""

#: ../../zrythm-interface/zrythm-interface-overview.rst:15
msgid ":ref:`main-toolbar` (2)"
msgstr ""

#: ../../zrythm-interface/zrythm-interface-overview.rst:16
msgid ":ref:`left-panel` (3)"
msgstr ""

#: ../../zrythm-interface/zrythm-interface-overview.rst:17
msgid ":ref:`bottom-panel` (4)"
msgstr ""

#: ../../zrythm-interface/zrythm-interface-overview.rst:18
msgid ":ref:`transport-bar` (5)"
msgstr ""

#: ../../zrythm-interface/zrythm-interface-overview.rst:19
msgid ":ref:`right-panel` (6)"
msgstr ""

#~ msgid "Channel Overview"
#~ msgstr ""

#~ msgid "Controls"
#~ msgstr ""

#~ msgid "Fader"
#~ msgstr ""

#~ msgid "Channels"
#~ msgstr ""

#~ msgid "Meters"
#~ msgstr ""

#~ msgid "Plugin Strip"
#~ msgstr ""

#~ msgid "Grid Controls"
#~ msgstr ""

#~ msgid "Zoom Controls"
#~ msgstr ""

#~ msgid "MIDI Arranger"
#~ msgstr ""

#~ msgid "MIDI Modifier Editor"
#~ msgstr ""

#~ msgid "Edit"
#~ msgstr ""

#~ msgid "File"
#~ msgstr ""

#~ msgid "Main Menu"
#~ msgstr ""

#~ msgid "Monitor"
#~ msgstr ""

#~ msgid "Toolbox"
#~ msgstr ""

#~ msgid "Regions"
#~ msgstr ""

#~ msgid ""
#~ "A Region (Clip) is a container for"
#~ " MIDI Notes or audio. This is "
#~ "what a Region looks like in the"
#~ " arranger."
#~ msgstr ""

#~ msgid ""
#~ "Regions are edited in the Editor "
#~ "Panel. In this case, the clip is"
#~ " looped."
#~ msgstr ""

#~ msgid "The Timeline is where the song is arranged, also known as Arranger."
#~ msgstr ""

#~ msgid ""
#~ "A Channel is a single slot in "
#~ "the Mixer. Most types of Tracks "
#~ "have a corresponding Channel."
#~ msgstr ""

#~ msgid ""
#~ "The Mixer contains all of the "
#~ "Channels in the Project and is "
#~ "used to mix the audio signals from"
#~ " each Channel."
#~ msgstr ""

#~ msgid ""
#~ "The Mixer tab contains the Mixer, "
#~ "where all the visible Channels in "
#~ "the project are shown."
#~ msgstr ""

#~ msgid "WIP"
#~ msgstr ""

#~ msgid "Playhed"
#~ msgstr ""

#~ msgid ""
#~ "The Status Bar is a helpful bar"
#~ " in the bottom of the program "
#~ "that shows tips based on the "
#~ "currently hovered-over item."
#~ msgstr ""

#~ msgid "Basic Concepts and Terminology"
#~ msgstr ""

#~ msgid ""
#~ "Here are a few terms you should"
#~ " be aware of when using Zrythm. "
#~ "They are explained further in their "
#~ "corresponding chapters."
#~ msgstr ""

#~ msgid "Region"
#~ msgstr ""

#~ msgid ""
#~ "A Region (Clip) is a container for"
#~ " MIDI Notes, audio or other events."
#~ " Regions can be repeated, like below."
#~ msgstr ""

#~ msgid ""
#~ "The content of the Regions can be"
#~ " edited in an Editor, such as "
#~ "the Piano Roll, found in the "
#~ "Editor tab in the bottom panel."
#~ msgstr ""

#~ msgid "Track"
#~ msgstr ""

#~ msgid ""
#~ "A Track is a single slot in "
#~ "the Timeline containing various Regions "
#~ "and Automation. It may contain various"
#~ " lanes, such as Automation Lanes. "
#~ "There are some special tracks like "
#~ "the Chord Track and the Marker "
#~ "Track that contain chords and markers"
#~ " respectively."
#~ msgstr ""

#~ msgid "Channel"
#~ msgstr ""

#~ msgid ""
#~ "A Channel is a single slot in "
#~ "the Mixer. Most types of Tracks "
#~ "have a corresponding Channel, which is"
#~ " used for adjusting the Track's "
#~ "volume, pan and other settings."
#~ msgstr ""

#~ msgid "Range"
#~ msgstr ""

#~ msgid "A Range is a selection of time between two positions."
#~ msgstr ""

#~ msgid "MIDI Note"
#~ msgstr ""

#~ msgid "MIDI Notes are used to trigger virtual (or hardware) instruments."
#~ msgstr ""

#~ msgid "Editors"
#~ msgstr ""

#~ msgid ""
#~ "Zrythm has various editors for editing"
#~ " the various events in the Timeline"
#~ " in detail. These editors appear in"
#~ " the Editor tab in the bottom "
#~ "panel."
#~ msgstr ""

#~ msgid "The Chord Editor is used for editing Chord Regions."
#~ msgstr ""

#~ msgid "This is a work in progress"
#~ msgstr ""

#~ msgid "Zrythm icon"
#~ msgstr ""

#~ msgid "Clicking this will show the About dialog"
#~ msgstr ""

#~ msgid "Home"
#~ msgstr ""

#~ msgid ""
#~ "Contains various buttons and controls "
#~ "that are used often during editing "
#~ "and arranging"
#~ msgstr ""

#~ msgid "Project"
#~ msgstr ""

#~ msgid ""
#~ "Various project-related actions such as"
#~ " saving, loading and exporting MIDI "
#~ "or audio"
#~ msgstr ""

#~ msgid "View"
#~ msgstr ""

#~ msgid ""
#~ "Controls to change the appearance of "
#~ "Zrythm and its various areas, such "
#~ "as zooming"
#~ msgstr ""

#~ msgid "Help"
#~ msgstr ""

#~ msgid "Links for reporting bugs, donating, chatting, etc."
#~ msgstr ""

#~ msgid "Zrythm's Interface"
#~ msgstr ""

#~ msgid "Timeline Minimap"
#~ msgstr ""

#~ msgid ""
#~ "The timeline minimap is a little "
#~ "box that represents the current visible"
#~ " area of the timeline. It can "
#~ "be moved around and resized to "
#~ "change the visible area."
#~ msgstr ""

#~ msgid ""
#~ "The Mixer tab contains the Mixer, "
#~ "where all the visible Channels in "
#~ "the project are shown. The Mixer "
#~ "is used to mix the audio signals"
#~ " from each Channel."
#~ msgstr ""

#~ msgid "Ruler"
#~ msgstr ""

#~ msgid ""
#~ "A ruler is used to show the "
#~ "position of events in a given "
#~ "arranger, whether it is the timeline "
#~ "arranger or the piano roll or the"
#~ " sample editor."
#~ msgstr ""

#~ msgid ""
#~ "The ruler will display more or "
#~ "less information depending on the "
#~ "current zoom level. It will also "
#~ "display the following markers/ indicators."
#~ msgstr ""

#~ msgid "Cue point"
#~ msgstr ""

#~ msgid "Displayed as a blue, right-pointing arrow."
#~ msgstr ""

#~ msgid "Playhead position"
#~ msgstr ""

#~ msgid "Shown as a grey, down-facing arrow."
#~ msgstr ""

#~ msgid "Loop points"
#~ msgstr ""

#~ msgid ""
#~ "Shown as 2 green arrows, and the"
#~ " area between them is shown in "
#~ "bright green if loop is enabled, "
#~ "or grey if disabled. Can be "
#~ "dragged to reposition."
#~ msgstr ""

#~ msgid ""
#~ "In the timeline arranger, these are "
#~ "the global loop points. In arrangers "
#~ "found in the editor, these are the"
#~ " region loop points."
#~ msgstr ""

#~ msgid ""
#~ "Clicking and dragging on empty space "
#~ "in the ruler will allow you to "
#~ "reposition the playhead."
#~ msgstr ""

#~ msgid ""
#~ "Hold :zbutton:`Shift` to disable snapping "
#~ "momentarily while moving things around"
#~ msgstr ""

#~ msgid "Status Bar"
#~ msgstr ""

#~ msgid ""
#~ "The status bar contains information "
#~ "about the currently active audio "
#~ "backend."
#~ msgstr ""

#~ msgid ""
#~ "The timeline is the main area "
#~ "where the song is composed. It "
#~ "generally consists of a collection of"
#~ " events - mostly regions - that "
#~ "are positioned against time. Some events"
#~ " will open separate windows for "
#~ "further editing when clicked."
#~ msgstr ""

#~ msgid ""
#~ "The Timeline is split into a top"
#~ " timeline that remains fixed on top,"
#~ " and a scrollable timeline below it."
#~ " This way you can pin tracks "
#~ "you want to always be visible at"
#~ " the top."
#~ msgstr ""

#~ msgid "Tracklist"
#~ msgstr ""

#~ msgid ""
#~ "The Tracklist contains all of the "
#~ "Tracks in the project. It is split"
#~ " into the top (pinned) Tracklist and"
#~ " the bottom (main) Tracklist."
#~ msgstr ""

#~ msgid ""
#~ "The transport bar contains controls for"
#~ " changing the behavior of playback. "
#~ "It includes the following items."
#~ msgstr ""

#~ msgid "Toggles the metronome on/off"
#~ msgstr ""

#~ msgid "Song tempo (beats per minute)"
#~ msgstr ""

#~ msgid "Current playhead position, in bars.beats.sixteenths.ticks"
#~ msgstr ""

#~ msgid "Zrythm Interface Overview"
#~ msgstr ""

#~ msgid "Zrythm's interface is split into various sub-modules:"
#~ msgstr ""

#~ msgid "Inspector Panel (1)"
#~ msgstr ""

#~ msgid ""
#~ "The inspector panel contains the "
#~ "inspector, which is used to view "
#~ "and change parameters of the currently"
#~ " selected objects."
#~ msgstr ""

#~ msgid "Editor Panel (2)"
#~ msgstr ""

#~ msgid ""
#~ "The editor panel contains various views"
#~ " that are useful in composing and "
#~ "mixing, such as the Clip Editor "
#~ "and the Mixer."
#~ msgstr ""

#~ msgid "Browser Panel (3)"
#~ msgstr ""

#~ msgid ""
#~ "The browser panel contains the browser,"
#~ " and is used to find plugins "
#~ "and/or audio and MIDI files to "
#~ "drag and drop into the project."
#~ msgstr ""

#~ msgid "Arranger Panel (4)"
#~ msgstr ""

#~ msgid ""
#~ "This is where the action happens. "
#~ "The main panel mainly consists of "
#~ "the Timeline Arranger and the Project's"
#~ " Tracks on the left side."
#~ msgstr ""

#~ msgid "Toolbar (5)"
#~ msgstr ""

#~ msgid ""
#~ "There are two main toolbars containing"
#~ " global controls such as BPM and "
#~ "Transport."
#~ msgstr ""

#~ msgid "Title Bar (6)"
#~ msgstr ""

#~ msgid "The Title Bar contains menus with options for various operations."
#~ msgstr ""

#~ msgid "Status Bar (7)"
#~ msgstr ""

#~ msgid ""
#~ "The status bar is a helpful bar"
#~ " in the bottom of the window "
#~ "that displays information about the "
#~ "current project."
#~ msgstr ""

#~ msgid ""
#~ "The Edit menu various buttons and "
#~ "controls that are used often during "
#~ "editing and arranging."
<<<<<<< HEAD
#~ msgstr ""

#~ msgid "Displays the log, which gets updated real-time."
#~ msgstr ""

#~ msgid "Preferences"
#~ msgstr ""

#~ msgid ""
#~ "Shows the preferences dialog. See "
#~ ":ref:`preferences` for more information."
#~ msgstr ""
=======
#~ msgstr ""
>>>>>>> 503b207b
<|MERGE_RESOLUTION|>--- conflicted
+++ resolved
@@ -7,17 +7,11 @@
 msgstr ""
 "Project-Id-Version: Zrythm 0.4\n"
 "Report-Msgid-Bugs-To: \n"
-<<<<<<< HEAD
 "POT-Creation-Date: 2020-09-29 18:03+0100\n"
-"PO-Revision-Date: 2020-09-25 13:15+0000\n"
-"Last-Translator: Alexandros Theodotou <alextee@posteo.net>\n"
-=======
-"POT-Creation-Date: 2020-09-26 22:46+0100\n"
 "PO-Revision-Date: 2020-09-29 22:22+0000\n"
 "Last-Translator: Alexandros Theodotou <alex@zrythm.org>\n"
 "Language-Team: Greek <https://hosted.weblate.org/projects/zrythm/"
 "manualzrythm-interface/el/>\n"
->>>>>>> 503b207b
 "Language: el\n"
 "MIME-Version: 1.0\n"
 "Content-Type: text/plain; charset=utf-8\n"
@@ -1068,7 +1062,6 @@
 #~ "The Edit menu various buttons and "
 #~ "controls that are used often during "
 #~ "editing and arranging."
-<<<<<<< HEAD
 #~ msgstr ""
 
 #~ msgid "Displays the log, which gets updated real-time."
@@ -1081,6 +1074,3 @@
 #~ "Shows the preferences dialog. See "
 #~ ":ref:`preferences` for more information."
 #~ msgstr ""
-=======
-#~ msgstr ""
->>>>>>> 503b207b
