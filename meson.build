project (
  'zrythm', ['c', 'cpp'],
<<<<<<< HEAD
  version: '0.5.012',
=======
  version: '0.5.001',
>>>>>>> 6534d7e5
  license: 'GPLv3+',
  #meson_version: '>= 0.24.0',
  default_options: [
    'warning_level=1',
    'buildtype=debug',
    'c_std=gnu11' ],
  )

prefix = get_option ('prefix')
bindir = join_paths (prefix, get_option('bindir'))
libdir = join_paths (prefix, get_option ('libdir'))
libexecdir = join_paths (prefix, get_option ('libexecdir'))
includedir = join_paths (prefix, get_option('includedir'))
datadir = join_paths (prefix, get_option('datadir'))
sysconfdir = join_paths (prefix, get_option('sysconfdir'))
schemasdir = join_paths (datadir, 'glib-2.0/schemas')

cdata = configuration_data ()
cdata.set_quoted (
  'PACKAGE_VERSION',
  meson.project_version ())
cdata.set_quoted (
  'CONFIGURE_DATADIR',
  datadir)
cdata.set_quoted (
  'CONFIGURE_LIBDIR',
  libdir)

os_darwin = false
os_win32 = false
os_linux = false
os_freebsd = false

if host_machine.system() == 'darwin'
  os_darwin = true
elif host_machine.system() == 'windows'
  os_win32 = true
elif host_machine.system() == 'linux'
  os_linux = true
elif host_machine.system() == 'freebsd'
  os_freebsd = true
endif

if os_darwin
  add_languages('objc')
endif

root_inc = include_directories ('.')
inc_inc = include_directories ('inc')
ext_inc = include_directories ('ext')
midilib_inc = include_directories (
  join_paths ('ext', 'midilib'))
cyaml_inc = include_directories (
  join_paths ('ext', 'libcyaml', 'include'))
zix_inc = include_directories (
  join_paths ('ext', 'zix'))
all_inc = [
  root_inc,
  inc_inc,
  ext_inc,
  midilib_inc,
  cyaml_inc,
  zix_inc,
  ]

resources_dir = join_paths (
  meson.source_root (), 'resources')
data_dir = join_paths (
  meson.source_root (), 'data')

cc = meson.get_compiler ('c')

# Check for programs
find_program ('sed', required: true)

check_headers = [
  'unistd.h',
  ]
if (os_win32)
  check_headers += [
    'windows.h',
    'dlfcn.h',
    ]
endif

foreach h : check_headers
  if cc.has_header(h)
    cdata.set('HAVE_' + h.underscorify().to_upper(), 1)
  endif
endforeach

# Maths functions might be implemented in libm
libm = cc.find_library('m', required: false)

check_functions = [
  'mlock',
  'jack_set_property',
  ]
foreach func : check_functions
  if cc.has_function(func, dependencies: libm)
    cdata.set('HAVE_' + func.underscorify().to_upper(), 1)
  endif
endforeach

# Compiler flags
if cc.get_id() == 'msvc'
  # Compiler options taken from msvc_recommended_pragmas.h
  # in GLib, based on _Win32_Programming_ by Rector and Newcomer
  test_cflags = []
  add_project_arguments('-FImsvc_recommended_pragmas.h', language: 'c')
  add_project_arguments('-D_USE_MATH_DEFINES', language: 'c')
elif cc.get_id() == 'gcc' or cc.get_id() == 'clang'
  test_cflags = [
  '-Wall',
	'-Wno-missing-field-initializers',
	'-Wno-unused-parameter',
	'-Wno-sequence-point',
	'-Wignored-qualifiers',
  '-Wno-bad-function-cast',
  '-Wno-cast-function-type',
  '-Werror=maybe-uninitialized',
	'-Werror=implicit-function-declaration',
	'-Werror=uninitialized',
	'-Werror=return-type',
	'-Werror=int-conversion',
	'-Werror=format-security',
	'-Werror=incompatible-pointer-types',
	'-Werror=implicit-int',
  ]
else
  test_cflags = []
endif

if (os_win32)
  test_cflags += [
    '-mms-bitfields',
    '-mwindows',
    ]
else
  test_cflags += [
    '-fPIC',
    ]
endif

if get_option ('enable_profiling')
  test_cflags += '-pg'
endif

if get_option ('enable_coverage')
  test_cflags += [
    '-fprofile-arcs',
    '-ftest-coverage',
    '-g',
    '-O0',
    ]
endif

common_cflags = []
foreach f : test_cflags
  if cc.has_argument (f)
    common_cflags += f
  endif
endforeach

test_ldflags = []

if os_win32
  test_ldflags += [
    '-fno-stack-protector',
    '-lws2_32',
    '-static',
    '-static-libgcc',
    '-static-libstdc++',
    '-Wl,-Bdynamic',
    '-Wl,-as-needed',
    ]
endif

if os_linux
  test_ldflags += [
    '-lrt',
    '-lasound',
    ]
endif

if not os_win32 and not os_darwin
  test_ldflags += [
    '-lm',
    ]
endif

if os_freebsd
  test_ldflags += [
    '-lexecinfo'
    ]
endif

if get_option ('enable_profiling')
  test_ldflags += '-pg'
endif

if get_option ('enable_coverage')
  test_ldflags += [
    '-lgcov',
    '--coverage',
    ]
endif

if (meson.version() >= '0.46.0')
  common_ldflags = cc.get_supported_link_arguments (
    test_ldflags)
else
  common_ldflags = test_ldflags
endif

jack_dep = dependency ('jack', required: false)
if (jack_dep.found ())
  cdata.set('HAVE_JACK', 1)
endif
port_audio_dep = dependency (
  'portaudio-2.0', required: false)
if (port_audio_dep.found ())
  cdata.set('HAVE_PORT_AUDIO', 1)
endif

yaml_dep = dependency('yaml-0.1')
gtk_dep = dependency('gtk+-3.0', version: '>=3.20')

zrythm_deps = [
  jack_dep,
  port_audio_dep,
  yaml_dep,
  gtk_dep,
  dependency('threads'),
  dependency('lilv-0', version: '>=0.24.2'),
  dependency('sndfile', version: '>=1.0.25'),
  dependency('samplerate', version: '>=0.1.8'),
  dependency('lv2', version: '>=1.14.0'),
  dependency('Qt5Widgets', required: false),
  libm,
  cc.find_library('rt', required: false),
]

if (os_darwin)
  zrythm_deps += dependency (
    'appleframeworks',
    modules: [
      'foundation',
      'cocoa',
      'appkit',
      ])
endif

configure_file (
  output: 'config.h',
  configuration: cdata,
  )

add_project_arguments (
  common_cflags,
  language: 'c'
  )

add_project_link_arguments (
  common_ldflags,
  language: 'c',
  )

run_target (
  'docs',
  command: [
    'doc/m.css/documentation/doxygen.py',
    'Doxyfile-mcss',
    ],
  )
run_target (
  'clean_docs',
  command: [
    'rm',
    '-rf',
    join_paths ('doc', 'html'),
    ],
  )

meson.add_install_script (
  join_paths ('scripts', 'meson_post_install.py'))

gnome = import('gnome')

ext_srcs = []

subdir ('po')
subdir ('ext')
subdir ('src')
subdir ('test')
subdir ('data')
subdir ('resources')<|MERGE_RESOLUTION|>--- conflicted
+++ resolved
@@ -1,10 +1,6 @@
 project (
   'zrythm', ['c', 'cpp'],
-<<<<<<< HEAD
-  version: '0.5.012',
-=======
-  version: '0.5.001',
->>>>>>> 6534d7e5
+  version: '0.5.004',
   license: 'GPLv3+',
   #meson_version: '>= 0.24.0',
   default_options: [
