// SPDX-FileCopyrightText: © 2018-2022 Alexandros Theodotou <alex@zrythm.org>
// SPDX-License-Identifier: LicenseRef-ZrythmLicense
/*
 * This file incorporates work covered by the following copyright and
 * permission notice:
 *
 * ---
 *
 * Copyright (C) 1995-1997 Peter Mattis, Spencer Kimball and Josh MacDonald
 *
 * This library is free software; you can redistribute it and/or
 * modify it under the terms of the GNU Lesser General Public
 * License as published by the Free Software Foundation; either
 * version 2 of the License, or (at your option) any later version.
 *
 * This library is distributed in the hope that it will be useful,
 * but WITHOUT ANY WARRANTY; without even the implied warranty of
 * MERCHANTABILITY or FITNESS FOR A PARTICULAR PURPOSE.  See the GNU
 * Lesser General Public License for more details.
 *
 * You should have received a copy of the GNU Lesser General Public
 * License along with this library. If not, see <http://www.gnu.org/licenses/>.
 *
 * Modified by the GTK+ Team and others 1997-2000.  See the AUTHORS
 * file for a list of people on the GTK+ Team.  See the ChangeLog
 * files for a list of changes.  These files are distributed with
 * GTK+ at ftp://ftp.gtk.org/pub/gtk/.
 */

#include "actions/actions.h"
#include "actions/arranger_selections.h"
#include "audio/automation_region.h"
#include "audio/automation_track.h"
#include "audio/channel.h"
#include "audio/chord_region.h"
#include "audio/chord_track.h"
#include "audio/control_port.h"
#include "audio/instrument_track.h"
#include "audio/marker_track.h"
#include "audio/midi_region.h"
#include "audio/track.h"
#include "audio/transport.h"
#include "gui/backend/event.h"
#include "gui/backend/event_manager.h"
#include "gui/widgets/arranger.h"
#include "gui/widgets/arranger_draw.h"
#include "gui/widgets/audio_arranger.h"
#include "gui/widgets/audio_editor_space.h"
#include "gui/widgets/automation_arranger.h"
#include "gui/widgets/automation_editor_space.h"
#include "gui/widgets/automation_point.h"
#include "gui/widgets/bot_dock_edge.h"
#include "gui/widgets/center_dock.h"
#include "gui/widgets/chord_arranger.h"
#include "gui/widgets/chord_editor_space.h"
#include "gui/widgets/clip_editor.h"
#include "gui/widgets/clip_editor_inner.h"
#include "gui/widgets/color_area.h"
#include "gui/widgets/dialogs/string_entry_dialog.h"
#include "gui/widgets/editor_ruler.h"
#include "gui/widgets/foldable_notebook.h"
#include "gui/widgets/main_notebook.h"
#include "gui/widgets/main_window.h"
#include "gui/widgets/midi_arranger.h"
#include "gui/widgets/midi_editor_space.h"
#include "gui/widgets/midi_modifier_arranger.h"
#include "gui/widgets/midi_note.h"
#include "gui/widgets/piano_roll_keys.h"
#include "gui/widgets/region.h"
#include "gui/widgets/ruler.h"
#include "gui/widgets/scale_object.h"
#include "gui/widgets/scale_selector_window.h"
#include "gui/widgets/timeline_arranger.h"
#include "gui/widgets/timeline_bg.h"
#include "gui/widgets/timeline_bot_box.h"
#include "gui/widgets/timeline_minimap.h"
#include "gui/widgets/timeline_panel.h"
#include "gui/widgets/timeline_ruler.h"
#include "gui/widgets/track.h"
#include "gui/widgets/tracklist.h"
#include "project.h"
#include "settings/settings.h"
#include "utils/arrays.h"
#include "utils/cairo.h"
#include "utils/error.h"
#include "utils/flags.h"
#include "utils/gtk.h"
#include "utils/math.h"
#include "utils/objects.h"
#include "utils/resources.h"
#include "utils/ui.h"
#include "zrythm.h"
#include "zrythm_app.h"

#include <glib/gi18n.h>
#include <gtk/gtk.h>

G_DEFINE_TYPE (ArrangerWidget, arranger_widget, GTK_TYPE_WIDGET)

#define FOREACH_TYPE(func) \
  func (TIMELINE, timeline); \
  func (MIDI, midi); \
  func (AUDIO, audio); \
  func (AUTOMATION, automation); \
  func (MIDI_MODIFIER, midi_modifier); \
  func (CHORD, chord)

#define ACTION_IS(x) (self->action == UI_OVERLAY_ACTION_##x)

#define TYPE(x) ARRANGER_WIDGET_TYPE_##x

#define TYPE_IS(x) (self->type == TYPE (x))

#define SCROLL_PADDING 8

#define MAGIC_SCROLL_FACTOR 2.5

/**
 * Returns if the arranger can scroll vertically.
 */
bool
arranger_widget_can_scroll_vertically (ArrangerWidget * self)
{
  if (
    (self->type == TYPE (TIMELINE) && self->is_pinned)
    || self->type == TYPE (MIDI_MODIFIER)
    || self->type == TYPE (AUDIO)
    || self->type == TYPE (AUTOMATION))
    return false;

  return true;
}

/**
 * Get just the values, adjusted properly for special cases
 * (like pinned timeline).
 */
EditorSettings
arranger_widget_get_editor_setting_values (
  ArrangerWidget * self)
{
  EditorSettings * settings =
    arranger_widget_get_editor_settings (self);
  EditorSettings ret = { 0 };
  g_return_val_if_fail (settings, ret);
  ret = *settings;
  if (!arranger_widget_can_scroll_vertically (self))
    {
      ret.scroll_start_y = 0;
    }

  return ret;
}

static void
drag_end (
  GtkGestureDrag * gesture,
  gdouble          offset_x,
  gdouble          offset_y,
  ArrangerWidget * self);

const char *
arranger_widget_get_type_str (ArrangerWidgetType type)
{
  static const char * arranger_widget_type_str[] = {
    "timeline", "midi",  "midi modifier",
    "audio",    "chord", "automation",
  };
  return arranger_widget_type_str[type];
}

/**
 * Returns true if MIDI arranger and track mode
 * is enabled.
 */
bool
arranger_widget_get_drum_mode_enabled (ArrangerWidget * self)
{
  if (self->type != ARRANGER_WIDGET_TYPE_MIDI)
    return false;

  if (!CLIP_EDITOR->has_region)
    return false;

  Track * tr = clip_editor_get_track (CLIP_EDITOR);
  g_return_val_if_fail (tr, false);

  return tr->drum_mode;
}

/**
 * Returns the playhead's x coordinate in absolute
 * coordinates.
 */
int
arranger_widget_get_playhead_px (ArrangerWidget * self)
{
  RulerWidget * ruler = arranger_widget_get_ruler (self);
  return ruler_widget_get_playhead_px (ruler, false);
}

/**
 * Sets the cursor on the arranger and all of its
 * children.
 */
void
arranger_widget_set_cursor (
  ArrangerWidget * self,
  ArrangerCursor   cursor)
{
#define SET_X_CURSOR(x) \
  ui_set_##x##_cursor (GTK_WIDGET (self));

#define SET_CURSOR_FROM_NAME(name) \
  ui_set_cursor_from_name (GTK_WIDGET (self), name);

  switch (cursor)
    {
    case ARRANGER_CURSOR_SELECT:
      SET_X_CURSOR (pointer);
      break;
    case ARRANGER_CURSOR_EDIT:
      SET_X_CURSOR (pencil);
      break;
    case ARRANGER_CURSOR_AUTOFILL:
      SET_X_CURSOR (brush);
      break;
    case ARRANGER_CURSOR_CUT:
      SET_X_CURSOR (cut_clip);
      break;
    case ARRANGER_CURSOR_RAMP:
      SET_X_CURSOR (line);
      break;
    case ARRANGER_CURSOR_ERASER:
      SET_X_CURSOR (eraser);
      break;
    case ARRANGER_CURSOR_AUDITION:
      SET_X_CURSOR (speaker);
      break;
    case ARRANGER_CURSOR_GRAB:
      SET_X_CURSOR (hand);
      break;
    case ARRANGER_CURSOR_GRABBING:
      SET_CURSOR_FROM_NAME ("grabbing");
      break;
    case ARRANGER_CURSOR_GRABBING_COPY:
      SET_CURSOR_FROM_NAME ("copy");
      break;
    case ARRANGER_CURSOR_GRABBING_LINK:
      SET_CURSOR_FROM_NAME ("link");
      break;
    case ARRANGER_CURSOR_RESIZING_L:
    case ARRANGER_CURSOR_RESIZING_L_FADE:
      SET_X_CURSOR (left_resize);
      break;
    case ARRANGER_CURSOR_STRETCHING_L:
      SET_X_CURSOR (left_stretch);
      break;
    case ARRANGER_CURSOR_RESIZING_L_LOOP:
      SET_X_CURSOR (left_resize_loop);
      break;
    case ARRANGER_CURSOR_RESIZING_R:
    case ARRANGER_CURSOR_RESIZING_R_FADE:
      SET_X_CURSOR (right_resize);
      break;
    case ARRANGER_CURSOR_STRETCHING_R:
      SET_X_CURSOR (right_stretch);
      break;
    case ARRANGER_CURSOR_RESIZING_R_LOOP:
      SET_X_CURSOR (right_resize_loop);
      break;
    case ARRANGER_CURSOR_RESIZING_UP:
      SET_CURSOR_FROM_NAME ("n-resize");
      break;
    case ARRANGER_CURSOR_RESIZING_UP_FADE_IN:
      SET_CURSOR_FROM_NAME ("n-resize");
      break;
    case ARRANGER_CURSOR_RESIZING_UP_FADE_OUT:
      SET_CURSOR_FROM_NAME ("n-resize");
      break;
    case ARRANGER_CURSOR_RANGE:
      SET_CURSOR_FROM_NAME ("text");
      break;
    case ARRANGER_CURSOR_FADE_IN:
      SET_X_CURSOR (fade_in);
      break;
    case ARRANGER_CURSOR_FADE_OUT:
      SET_X_CURSOR (fade_out);
      break;
    case ARRANGER_CURSOR_RENAME:
      SET_CURSOR_FROM_NAME ("text");
      break;
    case ARRANGER_CURSOR_PANNING:
      SET_CURSOR_FROM_NAME ("all-scroll");
      break;
    default:
      g_warn_if_reached ();
      break;
    }
}

/**
 * Returns whether the cursor  at y is in the top
 * half of the arranger.
 */
static bool
is_cursor_in_top_half (ArrangerWidget * self, double y)
{
  int height =
    gtk_widget_get_allocated_height (GTK_WIDGET (self));
  return y < ((double) height / 2.0);
}

/**
 * Sets whether selecting objects or range.
 */
static void
set_select_type (ArrangerWidget * self, double y)
{
  if (self->type == TYPE (TIMELINE))
    {
      timeline_arranger_widget_set_select_type (self, y);
    }
  else if (self->type == TYPE (AUDIO))
    {
      if (is_cursor_in_top_half (self, y))
        {
          self->resizing_range = false;
        }
      else
        {
          self->resizing_range = true;
          self->resizing_range_start = true;
          self->action = UI_OVERLAY_ACTION_RESIZING_R;
        }
    }
}

SnapGrid *
arranger_widget_get_snap_grid (ArrangerWidget * self)
{
  if (
    self == MW_MIDI_MODIFIER_ARRANGER
    || self == MW_MIDI_ARRANGER
    || self == MW_AUTOMATION_ARRANGER
    || self == MW_AUDIO_ARRANGER || self == MW_CHORD_ARRANGER)
    {
      return SNAP_GRID_EDITOR;
    }
  else if (self == MW_TIMELINE || self == MW_PINNED_TIMELINE)
    {
      return SNAP_GRID_TIMELINE;
    }
  g_return_val_if_reached (NULL);
}

typedef struct ObjectOverlapInfo
{
  /**
   * When rect is NULL, this is a special case for
   * automation points. The object will only
   * be added if the cursor is on the automation
   * point or within n px from the curve.
   */
  GdkRectangle * rect;

  /** X, or -1 to not check x. */
  double x;

  /** Y, or -1 to not check y. */
  double y;

  /** Position for x or rect->x (cached). */
  Position start_pos;

  /**
   * Position for rect->x + rect->width.
   *
   * If rect is NULL, this is the same as
   * \ref start_pos.
   */
  Position end_pos;

  GPtrArray *      arr;
  ArrangerObject * obj;
} ObjectOverlapInfo;

/**
 * Adds the object to the array if it or its
 * transient overlaps with the rectangle, or with
 * \ref x \ref y if \ref rect is NULL.
 *
 * @return Whether the object was added or not.
 */
HOT static bool
add_object_if_overlap (
  ArrangerWidget *    self,
  ObjectOverlapInfo * nfo)
{
  GdkRectangle *   rect = nfo->rect;
  double           x = nfo->x;
  double           y = nfo->y;
  ArrangerObject * obj = nfo->obj;
  RulerWidget *    ruler = arranger_widget_get_ruler (self);

  g_return_val_if_fail (IS_ARRANGER_OBJECT (obj), false);
  g_return_val_if_fail (
    (math_doubles_equal (x, -1) || x >= 0.0)
      && (math_doubles_equal (y, -1) || y >= 0.0),
    false);

  if (obj->deleted_temporarily)
    {
      return false;
    }

  /* --- optimization to skip expensive
   * calculations for most objects --- */

  /* skip objects that end before the rect */
  if (arranger_object_type_has_length (obj->type))
    {
      Position g_obj_end_pos;
      if (arranger_object_type_has_global_pos (obj->type))
        {
          g_obj_end_pos = obj->end_pos;
        }
      else
        {
          ZRegion * r = arranger_object_get_region (obj);
          g_return_val_if_fail (
            IS_REGION_AND_NONNULL (r), false);
          g_obj_end_pos = r->base.pos;
          position_add_ticks (
            &g_obj_end_pos, obj->end_pos.ticks);
        }
      if (position_is_before (&g_obj_end_pos, &nfo->start_pos))
        {
          return false;
        }
    }

  /* skip objects that start a few pixels after
   * the end */
  Position g_obj_start_pos;
  if (arranger_object_type_has_global_pos (obj->type))
    {
      g_obj_start_pos = obj->pos;
    }
  else
    {
      ZRegion * r = arranger_object_get_region (obj);
      g_return_val_if_fail (IS_REGION_AND_NONNULL (r), false);
      g_obj_start_pos = r->base.pos;
      position_add_ticks (&g_obj_start_pos, obj->pos.ticks);
    }
  position_add_ticks (
    &g_obj_start_pos, -12.0 / ruler->px_per_tick);
  if (position_is_after (&g_obj_start_pos, &nfo->end_pos))
    {
      return false;
    }

  /* --- end optimization --- */

  bool is_same_arranger =
    arranger_object_get_arranger (obj) == self;
  if (!is_same_arranger)
    return false;

  arranger_object_set_full_rectangle (obj, self);
  bool add = false;
  if (rect)
    {
      if ((ui_rectangle_overlap (&obj->full_rect, rect) ||
           /* also check original (transient) */
           (arranger_object_should_orig_be_visible (obj, self)
            && obj->transient
            && ui_rectangle_overlap (
              &obj->transient->full_rect, rect))))
        {
          add = true;
        }
    }
  else if (
    (ui_is_point_in_rect_hit (
       &obj->full_rect, x >= 0 ? true : false,
       y >= 0 ? true : false, x, y, 0, 0)
     ||
     /* also check original (transient) */
     (arranger_object_should_orig_be_visible (obj, self)
      && obj->transient
      && ui_is_point_in_rect_hit (
        &obj->transient->full_rect, x >= 0 ? true : false,
        y >= 0 ? true : false, x, y, 0, 0))))
    {
      /* object to check for automation point
       * curve cross (either main object or
       * transient) */
      ArrangerObject * obj_to_check =
        (arranger_object_should_orig_be_visible (obj, self)
         && obj->transient
         && ui_is_point_in_rect_hit (
           &obj->transient->full_rect, x >= 0 ? true : false,
           y >= 0 ? true : false, x, y, 0, 0))
          ? obj->transient
          : obj;

      /** handle special case for automation
       * points */
      if (
        obj->type == ARRANGER_OBJECT_TYPE_AUTOMATION_POINT
        && !automation_point_is_point_hit (
          (AutomationPoint *) obj_to_check, x, y)
        && !automation_point_is_curve_hit (
          (AutomationPoint *) obj_to_check, x, y, 16.0))
        {
          return false;
        }

      add = true;
    }

  if (add)
    {
      g_ptr_array_add (nfo->arr, obj);
    }

  return add;
}

/**
 * Fills in the given array with the
 * ArrangerObject's of the given type that appear
 * in the given rect, or at the given coords if
 * \ref rect is NULL.
 *
 * @param rect The rectangle to search in.
 * @param type The type of arranger objects to find,
 *   or -1 to look for all objects.
 * @param x X, or -1 to not check x.
 * @param y Y, or -1 to not check y.
 */
OPTIMIZE_O3
static void
get_hit_objects (
  ArrangerWidget *   self,
  ArrangerObjectType type,
  GdkRectangle *     rect,
  double             x,
  double             y,
  GPtrArray *        arr)
{
  g_return_if_fail (self && arr);

  ArrangerObject * obj = NULL;

  /* skip if haven't drawn yet */
  if (self->first_draw)
    {
      return;
    }

  int start_y = rect ? rect->y : (int) y;

  /* prepare struct to pass for each object */
  ObjectOverlapInfo nfo;
  nfo.rect = rect;
  nfo.x = x;
  nfo.y = y;
  arranger_widget_px_to_pos (
    self, rect ? rect->x : x, &nfo.start_pos, true);
  if (rect)
    {
      arranger_widget_px_to_pos (
        self, rect->x + rect->width, &nfo.end_pos, F_PADDING);
    }
  else
    {
      nfo.end_pos = nfo.start_pos;
    }
  nfo.arr = arr;

  switch (self->type)
    {
    case TYPE (TIMELINE):
      if (
        type != ARRANGER_OBJECT_TYPE_ALL
        && type != ARRANGER_OBJECT_TYPE_REGION
        && type != ARRANGER_OBJECT_TYPE_MARKER
        && type != ARRANGER_OBJECT_TYPE_SCALE_OBJECT)
        break;

      /* add overlapping regions */
      if (
        type == ARRANGER_OBJECT_TYPE_ALL
        || type == ARRANGER_OBJECT_TYPE_REGION)
        {
          /* midi and audio regions */
          for (int i = 0; i < TRACKLIST->num_tracks; i++)
            {
              Track * track = TRACKLIST->tracks[i];

              /* skip tracks if not visible or this
               * is timeline and pin status doesn't
               * match */
              if (!track->visible ||
                  (TYPE (TIMELINE) &&
                     track_is_pinned (track) !=
                       self->is_pinned))
                {
                  continue;
                }

              /* skip if track should not be
               * visible */
              if (!track_get_should_be_visible (track))
                continue;

              if (G_LIKELY (track->widget))
                {
                  int track_y = track_widget_get_local_y (
                    track->widget, self, start_y);

                  /* skip if track starts after the
                   * rect */
                  if (track_y + (rect ? rect->height : 0) < 0)
                    {
                      continue;
                    }

                  double full_track_height =
                    track_get_full_visible_height (track);

                  /* skip if track ends before the
                   * rect */
                  if (track_y > full_track_height)
                    {
                      continue;
                    }
                }

              for (int j = 0; j < track->num_lanes; j++)
                {
                  TrackLane * lane = track->lanes[j];
                  for (int k = 0; k < lane->num_regions; k++)
                    {
                      ZRegion * r = lane->regions[k];
                      g_warn_if_fail (IS_REGION (r));
                      obj = (ArrangerObject *) r;
                      nfo.obj = obj;
                      bool ret =
                        add_object_if_overlap (self, &nfo);
                      if (!ret)
                        {
                          /* check lanes */
                          if (!track->lanes_visible)
                            continue;
                          GdkRectangle lane_rect;
                          region_get_lane_full_rect (
                            lane->regions[k], &lane_rect);
                          if (
                            ((rect
                              && ui_rectangle_overlap (
                                &lane_rect, rect))
                             || (!rect && ui_is_point_in_rect_hit (&lane_rect, true, true, x, y, 0, 0)))
                            && arranger_object_get_arranger (obj)
                                 == self
                            && !obj->deleted_temporarily)
                            {
                              g_ptr_array_add (arr, obj);
                            }
                        }
                    }
                }

              /* chord regions */
              for (int j = 0; j < track->num_chord_regions; j++)
                {
                  ZRegion * cr = track->chord_regions[j];
                  obj = (ArrangerObject *) cr;
                  nfo.obj = obj;
                  add_object_if_overlap (self, &nfo);
                }

              /* automation regions */
              AutomationTracklist * atl =
                track_get_automation_tracklist (track);
              if (atl && track->automation_visible)
                {
                  for (int j = 0; j < atl->num_ats; j++)
                    {
                      AutomationTrack * at = atl->ats[j];

                      if (!at->visible)
                        continue;

                      for (int k = 0; k < at->num_regions; k++)
                        {
                          obj =
                            (ArrangerObject *) at->regions[k];
                          nfo.obj = obj;
                          add_object_if_overlap (self, &nfo);
                        }
                    }
                }
            }
        }

      /* add overlapping scales */
      if (
        (type == ARRANGER_OBJECT_TYPE_ALL
         || type == ARRANGER_OBJECT_TYPE_SCALE_OBJECT)
        && track_get_should_be_visible (P_CHORD_TRACK))
        {
          for (int j = 0; j < P_CHORD_TRACK->num_scales; j++)
            {
              ScaleObject * scale = P_CHORD_TRACK->scales[j];
              obj = (ArrangerObject *) scale;
              nfo.obj = obj;
              add_object_if_overlap (self, &nfo);
            }
        }

      /* add overlapping markers */
      if (
        (type == ARRANGER_OBJECT_TYPE_ALL
         || type == ARRANGER_OBJECT_TYPE_MARKER)
        && track_get_should_be_visible (P_MARKER_TRACK))
        {
          for (int j = 0; j < P_MARKER_TRACK->num_markers; j++)
            {
              Marker * marker = P_MARKER_TRACK->markers[j];
              obj = (ArrangerObject *) marker;
              nfo.obj = obj;
              add_object_if_overlap (self, &nfo);
            }
        }
      break;
    case TYPE (MIDI):
      /* add overlapping midi notes */
      if (
        type == ARRANGER_OBJECT_TYPE_ALL
        || type == ARRANGER_OBJECT_TYPE_MIDI_NOTE)
        {
          ZRegion * r = clip_editor_get_region (CLIP_EDITOR);
          if (!r)
            break;

          /* add main region notes */
          for (int i = 0; i < r->num_midi_notes; i++)
            {
              MidiNote * mn = r->midi_notes[i];
              obj = (ArrangerObject *) mn;
              nfo.obj = obj;
              add_object_if_overlap (self, &nfo);
            }

          if (g_settings_get_boolean (S_UI, "ghost-notes"))
            {
              /* add other region notes for same track
               * (ghosted) */
              Track * track = arranger_object_get_track (
                (ArrangerObject *) r);
              g_return_if_fail (track);

              for (int i = 0; i < track->num_lanes; i++)
                {
                  TrackLane * lane = track->lanes[i];
                  for (int j = 0; j < lane->num_regions; j++)
                    {
                      ZRegion * cur_r = lane->regions[j];
                      if (cur_r == r)
                        continue;
                      for (int k = 0;
                           k < cur_r->num_midi_notes; k++)
                        {
                          MidiNote * mn = cur_r->midi_notes[k];
                          obj = (ArrangerObject *) mn;
                          nfo.obj = obj;
                          add_object_if_overlap (self, &nfo);
                        }
                    }
                }
            }
        }
      break;
    case TYPE (MIDI_MODIFIER):
      /* add overlapping midi notes */
      if (
        type == ARRANGER_OBJECT_TYPE_ALL
        || type == ARRANGER_OBJECT_TYPE_VELOCITY)
        {
          ZRegion * r = clip_editor_get_region (CLIP_EDITOR);
          if (!r)
            break;

          for (int i = 0; i < r->num_midi_notes; i++)
            {
              MidiNote * mn = r->midi_notes[i];
              g_return_if_fail (IS_MIDI_NOTE (mn));
              Velocity * vel = mn->vel;
              g_return_if_fail (IS_ARRANGER_OBJECT (vel));
              obj = (ArrangerObject *) vel;
              nfo.obj = obj;
              add_object_if_overlap (self, &nfo);
            }
        }
      break;
    case TYPE (CHORD):
      /* add overlapping midi notes */
      if (
        type == ARRANGER_OBJECT_TYPE_ALL
        || type == ARRANGER_OBJECT_TYPE_CHORD_OBJECT)
        {
          ZRegion * r = clip_editor_get_region (CLIP_EDITOR);
          if (!r)
            break;

          for (int i = 0; i < r->num_chord_objects; i++)
            {
              ChordObject * co = r->chord_objects[i];
              obj = (ArrangerObject *) co;
              g_return_if_fail (
                co->chord_index < CHORD_EDITOR->num_chords);
              nfo.obj = obj;
              add_object_if_overlap (self, &nfo);
            }
        }
      break;
    case TYPE (AUTOMATION):
      /* add overlapping midi notes */
      if (
        type == ARRANGER_OBJECT_TYPE_ALL
        || type == ARRANGER_OBJECT_TYPE_AUTOMATION_POINT)
        {
          ZRegion * r = clip_editor_get_region (CLIP_EDITOR);
          if (!r)
            break;

          for (int i = 0; i < r->num_aps; i++)
            {
              AutomationPoint * ap = r->aps[i];
              obj = (ArrangerObject *) ap;
              nfo.obj = obj;
              add_object_if_overlap (self, &nfo);
            }
        }
      break;
    case TYPE (AUDIO):
      /* no objects in audio arranger yet */
      break;
    default:
      g_warn_if_reached ();
      break;
    }
}

/**
 * Fills in the given array with the ArrangerObject's
 * of the given type that appear in the given
 * range.
 *
 * @param rect The rectangle to search in.
 * @param type The type of arranger objects to find,
 *   or -1 to look for all objects.
 */
void
arranger_widget_get_hit_objects_in_rect (
  ArrangerWidget *   self,
  ArrangerObjectType type,
  GdkRectangle *     rect,
  GPtrArray *        arr)
{
  get_hit_objects (self, type, rect, 0, 0, arr);
}

/**
 * Filters out objects from frozen tracks.
 */
static void
filter_out_frozen_objects (
  ArrangerWidget * self,
  GPtrArray *      objs_arr)
{
  if (self->type != ARRANGER_WIDGET_TYPE_TIMELINE)
    {
      return;
    }

  for (int i = (int) objs_arr->len - 1; i >= 0; i--)
    {
      ArrangerObject * obj = g_ptr_array_index (objs_arr, i);
      Track * track = arranger_object_get_track (obj);
      g_return_if_fail (track);

      if (track->frozen)
        {
          g_ptr_array_remove_index (objs_arr, (guint) i);
        }
    }
}

/**
 * Fills in the given array with the ArrangerObject's
 * of the given type that appear in the given
 * ranger.
 *
 * @param type The type of arranger objects to find,
 *   or -1 to look for all objects.
 * @param x X, or -1 to not check x.
 * @param y Y, or -1 to not check y.
 */
void
arranger_widget_get_hit_objects_at_point (
  ArrangerWidget *   self,
  ArrangerObjectType type,
  double             x,
  double             y,
  GPtrArray *        arr)
{
  get_hit_objects (self, type, NULL, x, y, arr);
}

/**
 * Returns if the arranger is in a moving-related
 * operation or starting a moving-related operation.
 *
 * Useful to know if we need transient widgets or
 * not.
 */
bool
arranger_widget_is_in_moving_operation (ArrangerWidget * self)
{
  if (
    self->action == UI_OVERLAY_ACTION_STARTING_MOVING
    || self->action == UI_OVERLAY_ACTION_STARTING_MOVING_COPY
    || self->action == UI_OVERLAY_ACTION_STARTING_MOVING_LINK
    || self->action == UI_OVERLAY_ACTION_MOVING
    || self->action == UI_OVERLAY_ACTION_MOVING_COPY
    || self->action == UI_OVERLAY_ACTION_MOVING_LINK)
    return true;

  return false;
}

/**
 * Moves the ArrangerSelections by the given
 * amount of ticks.
 *
 * @param ticks_diff Ticks to move by.
 * @param copy_moving 1 if copy-moving.
 */
static void
move_items_x (ArrangerWidget * self, const double ticks_diff)
{
  ArrangerSelections * sel =
    arranger_widget_get_selections (self);
  g_return_if_fail (sel);

  EVENTS_PUSH_NOW (ET_ARRANGER_SELECTIONS_IN_TRANSIT, sel);

  arranger_selections_add_ticks (sel, ticks_diff);
  g_debug ("adding %f ticks to selections", ticks_diff);

  if (sel->type == ARRANGER_SELECTIONS_TYPE_AUTOMATION)
    {
      /* re-sort the automation region */
      ZRegion * region = clip_editor_get_region (CLIP_EDITOR);
      g_return_if_fail (region);
      automation_region_force_sort (region);
    }

  transport_recalculate_total_bars (TRANSPORT, sel);

  EVENTS_PUSH_NOW (ET_ARRANGER_SELECTIONS_IN_TRANSIT, sel);
}

/**
 * Gets the float value at the given Y coordinate
 * relative to the automation arranger.
 */
static float
get_fvalue_at_y (ArrangerWidget * self, double y)
{
  float height = (float) gtk_widget_get_allocated_height (
    GTK_WIDGET (self));

  ZRegion * region = clip_editor_get_region (CLIP_EDITOR);
  g_return_val_if_fail (
    region && region->id.type == REGION_TYPE_AUTOMATION, -1.f);
  AutomationTrack * at = region_get_automation_track (region);

  /* get ratio from widget */
  float widget_value = height - (float) y;
  float widget_ratio = CLAMP (widget_value / height, 0.f, 1.f);
  Port * port = port_find_from_identifier (&at->port_id);
  float  automatable_value =
    control_port_normalized_val_to_real (port, widget_ratio);

  return automatable_value;
}

/**
 * Move selected arranger objects vertically.
 */
static void
move_items_y (ArrangerWidget * self, double offset_y)
{
  ArrangerSelections * sel =
    arranger_widget_get_selections (self);
  g_return_if_fail (sel);

  switch (self->type)
    {
    case TYPE (AUTOMATION):
      if (AUTOMATION_SELECTIONS->num_automation_points)
        {
          double offset_y_normalized =
            -offset_y
            / (double) gtk_widget_get_allocated_height (
              GTK_WIDGET (self));
          g_warn_if_fail (self->sel_at_start);
          (void) get_fvalue_at_y;
          for (int i = 0;
               i < AUTOMATION_SELECTIONS->num_automation_points;
               i++)
            {
              AutomationPoint * ap =
                AUTOMATION_SELECTIONS->automation_points[i];
              AutomationSelections * automation_sel =
                (AutomationSelections *) self->sel_at_start;
              AutomationPoint * start_ap =
                automation_sel->automation_points[i];

              automation_point_set_fvalue (
                ap,
                start_ap->normalized_val
                  + (float) offset_y_normalized,
                F_NORMALIZED, F_PUBLISH_EVENTS);
            }
          ArrangerObject * start_ap_obj = self->start_object;
          g_return_if_fail (start_ap_obj);
          /*arranger_object_widget_update_tooltip (*/
          /*Z_ARRANGER_OBJECT_WIDGET (*/
          /*start_ap_obj->widget), 1);*/
        }
      break;
    case TYPE (TIMELINE):
      {
        /* old = original track
         * last = track where last change happened
         * (new) = track at hover position */
        Track * track =
          timeline_arranger_widget_get_track_at_y (
            self, self->start_y + offset_y);
        Track * old_track =
          timeline_arranger_widget_get_track_at_y (
            self, self->start_y);
        Track * last_track =
          tracklist_get_visible_track_after_delta (
            TRACKLIST, old_track, self->visible_track_diff);

        TrackLane * lane =
          timeline_arranger_widget_get_track_lane_at_y (
            self, self->start_y + offset_y);
        TrackLane * old_lane =
          timeline_arranger_widget_get_track_lane_at_y (
            self, self->start_y);
        TrackLane * last_lane = NULL;
        if (old_lane)
          {
            Track * old_lane_track =
              track_lane_get_track (old_lane);
            last_lane =
              old_lane_track
                ->lanes[old_lane->pos + self->lane_diff];
          }

        AutomationTrack * at =
          timeline_arranger_widget_get_at_at_y (
            self, self->start_y + offset_y);
        AutomationTrack * old_at =
          timeline_arranger_widget_get_at_at_y (
            self, self->start_y);
        AutomationTrack * last_at = NULL;
        if (track && old_at)
          {
            last_at =
              automation_tracklist_get_visible_at_after_delta (
                &track->automation_tracklist, old_at,
                self->visible_at_diff);
          }

        /* if new track is equal, move lanes or
         * automation lanes */
        if (
          track && last_track && track == last_track
          && self->visible_track_diff == 0)
          {
            if (old_lane && lane && last_lane && old_lane != lane)
              {
                int cur_diff = lane->pos - old_lane->pos;
                int delta = lane->pos - last_lane->pos;
                if (delta != 0)
                  {
                    bool moved =
                      timeline_selections_move_regions_to_new_lanes (
                        TL_SELECTIONS, delta);
                    if (moved)
                      {
                        self->lane_diff = cur_diff;
                      }
                  }
              }
            else if (at && old_at && last_at && at != old_at)
              {
                int cur_diff =
                  automation_tracklist_get_visible_at_diff (
                    &track->automation_tracklist, old_at, at);
                int delta =
                  automation_tracklist_get_visible_at_diff (
                    &track->automation_tracklist, last_at, at);
                if (delta != 0)
                  {
                    bool moved =
                      timeline_selections_move_regions_to_new_ats (
                        TL_SELECTIONS, delta);
                    if (moved)
                      {
                        self->visible_at_diff = cur_diff;
                      }
                  }
              }
          }
        /* otherwise move tracks */
        else if (
          track && last_track && old_track
          && track != last_track)
          {
            int cur_diff = tracklist_get_visible_track_diff (
              TRACKLIST, old_track, track);
            int delta = tracklist_get_visible_track_diff (
              TRACKLIST, last_track, track);
            if (delta != 0)
              {
                bool moved =
                  timeline_selections_move_regions_to_new_tracks (
                    TL_SELECTIONS, delta);
                if (moved)
                  {
                    self->visible_track_diff = cur_diff;
                  }
              }
          }
      }
      break;
    case TYPE (MIDI):
      {
        int y_delta;
        /* first note selected */
        int first_note_selected =
          ((MidiNote *) self->start_object)->val;
        /* note at cursor */
        int note_at_cursor =
          piano_roll_keys_widget_get_key_from_y (
            MW_PIANO_ROLL_KEYS, self->start_y + offset_y);

        y_delta = note_at_cursor - first_note_selected;
        y_delta =
          midi_arranger_calc_deltamax_for_note_movement (
            y_delta);

        for (int i = 0; i < MA_SELECTIONS->num_midi_notes; i++)
          {
            MidiNote * midi_note =
              MA_SELECTIONS->midi_notes[i];
            /*ArrangerObject * mn_obj =*/
            /*(ArrangerObject *) midi_note;*/
            midi_note_set_val (
              midi_note,
              (midi_byte_t) ((int) midi_note->val + y_delta));
            /*if (Z_IS_ARRANGER_OBJECT_WIDGET (*/
            /*mn_obj->widget))*/
            /*{*/
            /*arranger_object_widget_update_tooltip (*/
            /*Z_ARRANGER_OBJECT_WIDGET (*/
            /*mn_obj->widget), 0);*/
            /*}*/
          }

        /*midi_arranger_listen_notes (*/
        /*self, 1);*/
      }
      break;
    case TYPE (CHORD):
      {
        int y_delta;
        /* first chord selected */
        ChordObject * first_co =
          (ChordObject *) self->start_object;
        int first_chord_selected = first_co->chord_index;
        /* chord at cursor */
        int chord_at_cursor =
          chord_arranger_widget_get_chord_at_y (
            self->start_y + offset_y);

        y_delta = chord_at_cursor - first_chord_selected;
        y_delta =
          chord_arranger_calc_deltamax_for_chord_movement (
            y_delta);

        for (int i = 0;
             i < CHORD_SELECTIONS->num_chord_objects; i++)
          {
            ChordObject * co =
              CHORD_SELECTIONS->chord_objects[i];
            co->chord_index = co->chord_index + y_delta;
          }
      }
      break;
    default:
      break;
    }
}

void
arranger_widget_select_all (
  ArrangerWidget * self,
  bool             select,
  bool             fire_events)
{
  ArrangerSelections * sel =
    arranger_widget_get_selections ((ArrangerWidget *) self);
  g_return_if_fail (sel);

  if (select)
    {
      GPtrArray * objs_arr = g_ptr_array_new_full (200, NULL);
      arranger_widget_get_all_objects (self, objs_arr);
      for (size_t i = 0; i < objs_arr->len; i++)
        {
          ArrangerObject * obj = (ArrangerObject *)
            g_ptr_array_index (objs_arr, i);
          arranger_object_select (
            obj, F_SELECT, F_APPEND, F_NO_PUBLISH_EVENTS);
        }
      g_ptr_array_unref (objs_arr);

      if (fire_events)
        {
          EVENTS_PUSH (ET_ARRANGER_SELECTIONS_CREATED, sel);
        }
    }
  else
    {
      g_debug ("deselecting all");
      if (arranger_selections_has_any (sel))
        {
          arranger_selections_clear (
            sel, F_NO_FREE, F_NO_PUBLISH_EVENTS);

          if (fire_events)
            {
              EVENTS_PUSH_NOW (
                ET_ARRANGER_SELECTIONS_REMOVED, sel);
            }
        }
    }
}

/**
 * Returns the EditorSettings corresponding to
 * the given arranger.
 */
EditorSettings *
arranger_widget_get_editor_settings (ArrangerWidget * self)
{
  switch (self->type)
    {
    case ARRANGER_WIDGET_TYPE_TIMELINE:
      return &PRJ_TIMELINE->editor_settings;
      break;
    case ARRANGER_WIDGET_TYPE_AUTOMATION:
      return &AUTOMATION_EDITOR->editor_settings;
      break;
    case ARRANGER_WIDGET_TYPE_AUDIO:
      return &AUDIO_CLIP_EDITOR->editor_settings;
      break;
    case ARRANGER_WIDGET_TYPE_MIDI:
    case ARRANGER_WIDGET_TYPE_MIDI_MODIFIER:
      return &PIANO_ROLL->editor_settings;
      break;
    case ARRANGER_WIDGET_TYPE_CHORD:
      return &CHORD_EDITOR->editor_settings;
      break;
    default:
      break;
    }

  g_return_val_if_reached (NULL);
}

static GMenu *
gen_context_menu_audio (
  ArrangerWidget * self,
  GMenu *          menu,
  gdouble          x,
  gdouble          y)
{
  return g_menu_new ();

#if 0
  GtkWidget *menu, *menuitem;

  menu = gtk_menu_new();

  menuitem =
    gtk_menu_item_new_with_label ("Do something");

  gtk_menu_shell_append (
    GTK_MENU_SHELL(menu), menuitem);

  gtk_widget_show_all(menu);

  gtk_menu_popup_at_pointer (GTK_MENU(menu), NULL);
#endif
}

static GMenu *
gen_context_menu_chord (
  ArrangerWidget * self,
  GMenu *          menu,
  gdouble          x,
  gdouble          y)
{
  return g_menu_new ();
}

static GMenu *
gen_context_menu_midi_modifier (
  ArrangerWidget * self,
  GMenu *          menu,
  gdouble          x,
  gdouble          y)
{
  return g_menu_new ();
}

/**
 * Show context menu at the given point.
 *
 * @param x X in absolute coordinates.
 * @param y Y in absolute coordinates.
 */
static void
show_context_menu (ArrangerWidget * self, gdouble x, gdouble y)
{
  GMenu *     menu = NULL;
  GMenuItem * menuitem;
  switch (self->type)
    {
    case TYPE (TIMELINE):
      menu = timeline_arranger_widget_gen_context_menu (
        self, menu, x, y);
      break;
    case TYPE (MIDI):
      menu = midi_arranger_widget_gen_context_menu (
        self, menu, x, y);
      break;
    case TYPE (MIDI_MODIFIER):
      menu = gen_context_menu_midi_modifier (self, menu, x, y);
      break;
    case TYPE (CHORD):
      menu = gen_context_menu_chord (self, menu, x, y);
      break;
    case TYPE (AUTOMATION):
      menu = automation_arranger_widget_gen_context_menu (
        self, menu, x, y);
      break;
    case TYPE (AUDIO):
      menu = gen_context_menu_audio (self, menu, x, y);
      break;
    }

  g_return_if_fail (menu);

  ArrangerObject * obj =
    arranger_widget_get_hit_arranger_object (
      self, ARRANGER_OBJECT_TYPE_ALL, x, y);

  if (!obj)
    {
      GMenu * create_submenu = g_menu_new ();

      /* add "create object" menu item */
      char action_name[500];
      sprintf (
        action_name, "app.create-arranger-obj(('%p',%f,%f))",
        self, x, y);
      menuitem = z_gtk_create_menu_item (
        _ ("Create Object"), NULL, action_name);
      g_menu_append_item (create_submenu, menuitem);

      g_menu_append_section (
        menu, _ ("Create"), G_MENU_MODEL (create_submenu));
    }

  const EditorSettings settings =
    arranger_widget_get_editor_setting_values (self);
  z_gtk_show_context_menu_from_g_menu (
    self->popover_menu, x - settings.scroll_start_x,
    y - settings.scroll_start_y, menu);
}

static void
on_right_click (
  GtkGestureClick * gesture,
  gint              n_press,
  gdouble           x,
  gdouble           y,
  ArrangerWidget *  self)
{
  g_message ("right mb released");
#if 0
  if (n_press != 1)
    return;

  MAIN_WINDOW->last_focused = GTK_WIDGET (self);

  /* if object clicked and object is unselected,
   * select it */
  ArrangerObject * obj =
    arranger_widget_get_hit_arranger_object (
      (ArrangerWidget *) self,
      ARRANGER_OBJECT_TYPE_ALL, x, y);
  if (obj)
    {
      if (!arranger_object_is_selected (obj))
        {
          arranger_object_select (
            obj, F_SELECT, F_NO_APPEND,
            F_NO_PUBLISH_EVENTS);
        }
    }

  show_context_menu (self, x, y);
#endif
}

static void
auto_scroll (ArrangerWidget * self, int x, int y)
{
  /* figure out if we should scroll */
  bool scroll_h = false, scroll_v = false;
  switch (self->action)
    {
    case UI_OVERLAY_ACTION_MOVING:
    case UI_OVERLAY_ACTION_MOVING_COPY:
    case UI_OVERLAY_ACTION_MOVING_LINK:
    case UI_OVERLAY_ACTION_CREATING_MOVING:
    case UI_OVERLAY_ACTION_SELECTING:
    case UI_OVERLAY_ACTION_RAMPING:
      scroll_h = true;
      scroll_v = true;
      break;
    case UI_OVERLAY_ACTION_RESIZING_R:
    case UI_OVERLAY_ACTION_RESIZING_L:
    case UI_OVERLAY_ACTION_STRETCHING_L:
    case UI_OVERLAY_ACTION_CREATING_RESIZING_R:
    case UI_OVERLAY_ACTION_STRETCHING_R:
    case UI_OVERLAY_ACTION_AUTOFILLING:
    case UI_OVERLAY_ACTION_AUDITIONING:
      scroll_h = true;
      break;
    case UI_OVERLAY_ACTION_RESIZING_UP:
      scroll_v = true;
      break;
    default:
      break;
    }

  if (!arranger_widget_can_scroll_vertically (self))
    {
      scroll_v = false;
    }

  if (!scroll_h && !scroll_v)
    return;

  EditorSettings * settings =
    arranger_widget_get_editor_settings (self);
  g_return_if_fail (settings);
  int h_scroll_speed = 20;
  int v_scroll_speed = 10;
  int border_distance = 5;
  int scroll_width =
    gtk_widget_get_allocated_width (GTK_WIDGET (self));
  int scroll_height =
    gtk_widget_get_allocated_height (GTK_WIDGET (self));
  int v_delta = 0;
  int h_delta = 0;
  int adj_x = settings->scroll_start_x;
  int adj_y = settings->scroll_start_y;
  if (y + border_distance >= adj_y + scroll_height)
    {
      v_delta = v_scroll_speed;
    }
  else if (y - border_distance <= adj_y)
    {
      v_delta = -v_scroll_speed;
    }
  if (x + border_distance >= adj_x + scroll_width)
    {
      h_delta = h_scroll_speed;
    }
  else if (x - border_distance <= adj_x)
    {
      h_delta = -h_scroll_speed;
    }

  if (!scroll_h)
    h_delta = 0;
  if (!scroll_v)
    v_delta = 0;

  if (settings->scroll_start_x + h_delta < 0)
    {
      h_delta -= settings->scroll_start_x + h_delta;
    }
  if (settings->scroll_start_y + v_delta < 0)
    {
      v_delta -= settings->scroll_start_y + v_delta;
    }
  editor_settings_append_scroll (
    settings, h_delta, v_delta, F_VALIDATE);
  self->offset_x_from_scroll += h_delta;
  self->offset_y_from_scroll += v_delta;

  return;
}

/**
 * Called from MainWindowWidget because the
 * events don't reach here.
 */
void
arranger_widget_on_key_release (
  GtkEventControllerKey * key_controller,
  guint                   keyval,
  guint                   keycode,
  GdkModifierType         state,
  ArrangerWidget *        self)
{
  self->key_is_pressed = 0;

  if (z_gtk_keyval_is_ctrl (keyval))
    {
      self->ctrl_held = 0;
    }

  if (z_gtk_keyval_is_shift (keyval))
    {
      self->shift_held = 0;
    }
  if (z_gtk_keyval_is_alt (keyval))
    {
      self->alt_held = 0;
    }

  ArrangerSelections * sel =
    arranger_widget_get_selections (self);

  if (ACTION_IS (STARTING_MOVING))
    {
      if (self->alt_held && self->can_link)
        self->action = UI_OVERLAY_ACTION_MOVING_LINK;
      else if (
        self->ctrl_held
        && !arranger_selections_contains_unclonable_object (
          sel))
        self->action = UI_OVERLAY_ACTION_MOVING_COPY;
      else
        self->action = UI_OVERLAY_ACTION_MOVING;
    }
  else if (ACTION_IS (MOVING) && self->alt_held && self->can_link)
    {
      self->action = UI_OVERLAY_ACTION_MOVING_LINK;
    }
  else if (
    ACTION_IS (MOVING) && self->ctrl_held
    && !arranger_selections_contains_unclonable_object (sel))
    {
      self->action = UI_OVERLAY_ACTION_MOVING_COPY;
    }
  else if (
    ACTION_IS (MOVING_LINK) && !self->alt_held
    && self->can_link)
    {
      self->action =
        self->ctrl_held
          ? UI_OVERLAY_ACTION_MOVING_COPY
          : UI_OVERLAY_ACTION_MOVING;
    }
  else if (ACTION_IS (MOVING_COPY) && !self->ctrl_held)
    {
      self->action = UI_OVERLAY_ACTION_MOVING;
    }

  if (self->type == TYPE (TIMELINE))
    {
      timeline_arranger_widget_set_cut_lines_visible (self);
    }

  /*arranger_widget_update_visibility (self);*/

  arranger_widget_refresh_cursor (self);
}

/**
 * Called from MainWindowWidget because some
 * events don't reach here.
 */
gboolean
arranger_widget_on_key_press (
  GtkEventControllerKey * key_controller,
  guint                   keyval,
  guint                   keycode,
  GdkModifierType         state,
  ArrangerWidget *        self)
{
  g_debug ("arranger widget key action");

  if (z_gtk_keyval_is_ctrl (keyval))
    {
      self->ctrl_held = 1;
    }

  if (z_gtk_keyval_is_shift (keyval))
    {
      self->shift_held = 1;
    }
  if (z_gtk_keyval_is_alt (keyval))
    {
      self->alt_held = 1;
    }

  ArrangerSelections * sel =
    arranger_widget_get_selections (self);
  g_return_val_if_fail (sel, false);

  if (ACTION_IS (STARTING_MOVING))
    {
      if (
        self->ctrl_held
        && !arranger_selections_contains_unclonable_object (
          sel))
        self->action = UI_OVERLAY_ACTION_MOVING_COPY;
      else
        self->action = UI_OVERLAY_ACTION_MOVING;
    }
  else if (ACTION_IS (MOVING) && self->alt_held && self->can_link)
    {
      self->action = UI_OVERLAY_ACTION_MOVING_LINK;
    }
  else if (
    ACTION_IS (MOVING) && self->ctrl_held
    && !arranger_selections_contains_unclonable_object (sel))
    {
      self->action = UI_OVERLAY_ACTION_MOVING_COPY;
    }
  else if (ACTION_IS (MOVING_LINK) && !self->alt_held)
    {
      self->action =
        self->ctrl_held
          ? UI_OVERLAY_ACTION_MOVING_COPY
          : UI_OVERLAY_ACTION_MOVING;
    }
  else if (ACTION_IS (MOVING_COPY) && !self->ctrl_held)
    {
      self->action = UI_OVERLAY_ACTION_MOVING;
    }
  else if (ACTION_IS (NONE))
    {
      if (arranger_selections_has_any (sel))
        {
          double move_ticks = 0.0;
          if (self->ctrl_held)
            {
              Position tmp;
              position_set_to_bar (&tmp, 2);
              move_ticks = tmp.ticks;
            }
          else
            {
              SnapGrid * sg =
                arranger_widget_get_snap_grid (self);
              move_ticks =
                (double) snap_grid_get_snap_ticks (sg);
            }

          /* check arrow movement */
          if (keyval == GDK_KEY_Left)
            {
              Position min_possible_pos;
              arranger_widget_get_min_possible_position (
                self, &min_possible_pos);

              /* get earliest object */
              ArrangerObject * obj =
                arranger_selections_get_first_object (sel);

              if (
                obj->pos.ticks - move_ticks
                >= min_possible_pos.ticks)
                {
                  GError * err = NULL;
                  bool     ret =
                    arranger_selections_action_perform_move (
                      sel, -move_ticks, 0, 0, 0, 0, 0, NULL,
                      F_NOT_ALREADY_MOVED, &err);
                  if (!ret)
                    {
                      HANDLE_ERROR (
                        err, "%s",
                        _ ("Failed to move selection"));
                    }

                  /* scroll left if needed */
                  arranger_widget_scroll_until_obj (
                    self, obj, 1, 0, 1, SCROLL_PADDING);
                }
            }
          else if (keyval == GDK_KEY_Right)
            {
              GError * err = NULL;
              bool     ret =
                arranger_selections_action_perform_move (
                  sel, move_ticks, 0, 0, 0, 0, 0, NULL,
                  F_NOT_ALREADY_MOVED, &err);
              if (!ret)
                {
                  HANDLE_ERROR (
                    err, "%s", _ ("Failed to move selection"));
                }

              /* get latest object */
              ArrangerObject * obj =
                arranger_selections_get_last_object (sel);

              /* scroll right if needed */
              arranger_widget_scroll_until_obj (
                self, obj, 1, 0, 0, SCROLL_PADDING);
            }
          else if (keyval == GDK_KEY_Down)
            {
              if (
                self == MW_MIDI_ARRANGER
                || self == MW_MIDI_MODIFIER_ARRANGER)
                {
                  int        pitch_delta = 0;
                  MidiNote * mn =
                    midi_arranger_selections_get_lowest_note (
                      MA_SELECTIONS);
                  ArrangerObject * obj = (ArrangerObject *) mn;

                  if (self->ctrl_held)
                    {
                      if (mn->val - 12 >= 0)
                        pitch_delta = -12;
                    }
                  else
                    {
                      if (mn->val - 1 >= 0)
                        pitch_delta = -1;
                    }

                  if (pitch_delta)
                    {
                      GError * err = NULL;
                      bool     ret =
                        arranger_selections_action_perform_move_midi (
                          sel, 0, pitch_delta,
                          F_NOT_ALREADY_MOVED, &err);
                      if (!ret)
                        {
                          HANDLE_ERROR (
                            err, "%s",
                            _ ("Failed to move "
                               "selection"));
                        }

                      /* scroll down if needed */
                      arranger_widget_scroll_until_obj (
                        self, obj, 0, 0, 0, SCROLL_PADDING);
                    }
                }
              else if (self == MW_CHORD_ARRANGER)
                {
                  GError * err = NULL;
                  bool     ret =
                    arranger_selections_action_perform_move_chord (
                      sel, 0, 1, F_NOT_ALREADY_MOVED, &err);
                  if (!ret)
                    {
                      HANDLE_ERROR (
                        err, "%s",
                        _ ("Failed to move chords"));
                    }
                }
              else if (self == MW_TIMELINE)
                {
                  /* TODO check if can be moved */
                  /*action =*/
                  /*arranger_selections_action_new_move (*/
                  /*sel, 0, -1, 0, 0, 0);*/
                  /*undo_manager_perform (*/
                  /*UNDO_MANAGER, action);*/
                }
            }
          else if (keyval == GDK_KEY_Up)
            {
              if (
                self == MW_MIDI_ARRANGER
                || self == MW_MIDI_MODIFIER_ARRANGER)
                {
                  int        pitch_delta = 0;
                  MidiNote * mn =
                    midi_arranger_selections_get_highest_note (
                      MA_SELECTIONS);
                  ArrangerObject * obj = (ArrangerObject *) mn;

                  if (self->ctrl_held)
                    {
                      if (mn->val + 12 < 128)
                        pitch_delta = 12;
                    }
                  else
                    {
                      if (mn->val + 1 < 128)
                        pitch_delta = 1;
                    }

                  if (pitch_delta)
                    {
                      GError * err = NULL;
                      bool     ret =
                        arranger_selections_action_perform_move_midi (
                          sel, 0, pitch_delta,
                          F_NOT_ALREADY_MOVED, &err);
                      if (!ret)
                        {
                          HANDLE_ERROR (
                            err, "%s",
                            _ ("Failed to move "
                               "selection"));
                        }

                      /* scroll up if needed */
                      arranger_widget_scroll_until_obj (
                        self, obj, 0, 1, 0, SCROLL_PADDING);
                    }
                }
              else if (self == MW_CHORD_ARRANGER)
                {
                  GError * err = NULL;
                  bool     ret =
                    arranger_selections_action_perform_move_chord (
                      sel, 0, -1, F_NOT_ALREADY_MOVED, &err);
                  if (!ret)
                    {
                      HANDLE_ERROR (
                        err, "%s",
                        _ ("Failed to move "
                           "selection"));
                    }
                }
              else if (self == MW_TIMELINE)
                {
                  /* TODO check if can be moved */
                  /*action =*/
                  /*arranger_selections_action_new_move (*/
                  /*sel, 0, 1, 0, 0, 0);*/
                  /*undo_manager_perform (*/
                  /*UNDO_MANAGER, action);*/
                }
            }
        } /* arranger selections has any */
    }

  if (self->type == TYPE (TIMELINE))
    {
      timeline_arranger_widget_set_cut_lines_visible (self);
    }

  arranger_widget_refresh_cursor (self);

  /* if space pressed, allow the shortcut func
   * to be called */
  /* FIXME this whole function should not check
   * for keyvals and return false always */
  if (
    keyval == GDK_KEY_space
    || (keyval >= GDK_KEY_1 && keyval <= GDK_KEY_6)
    || keyval == GDK_KEY_A || keyval == GDK_KEY_a
    || keyval == GDK_KEY_M || keyval == GDK_KEY_m
    || keyval == GDK_KEY_Q || keyval == GDK_KEY_q
    || keyval == GDK_KEY_less || keyval == GDK_KEY_Delete
    || keyval == GDK_KEY_greater || keyval == GDK_KEY_F2
    || keyval == GDK_KEY_KP_4 || keyval == GDK_KEY_KP_6)
    {
      g_debug ("ignoring keyval used for shortcuts");
      return false;
    }
  else
    g_debug ("not ignoring keyval %x", keyval);

  /* if key was Esc, cancel any drag and adjust
   * the undo/redo stacks */
  if (
    keyval == GDK_KEY_Escape
    && gtk_gesture_is_active (GTK_GESTURE (self->drag)))
    {
      UNDO_MANAGER->redo_stack_locked = true;
      UndoableAction * last_action =
        undo_manager_get_last_action (UNDO_MANAGER);
      gtk_gesture_set_state (
        GTK_GESTURE (self->drag), GTK_EVENT_SEQUENCE_DENIED);
      UndoableAction * new_last_action =
        undo_manager_get_last_action (UNDO_MANAGER);
      if (new_last_action != last_action)
        {
          undo_manager_undo (UNDO_MANAGER, NULL);
        }
      UNDO_MANAGER->redo_stack_locked = false;
    }

  return true;
}

/**
 * Sets the highlight rectangle.
 *
 * @param rect The rectangle with absolute positions, or NULL
 *   to unset/unhighlight.
 */
void
arranger_widget_set_highlight_rect (
  ArrangerWidget * self,
  GdkRectangle *   rect)
{
  if (rect)
    {
      self->is_highlighted = true;
      /*self->prev_highlight_rect =*/
      /*self->highlight_rect;*/
      self->highlight_rect = *rect;
    }
  else
    {
      self->is_highlighted = false;
    }

  EVENTS_PUSH (ET_ARRANGER_HIGHLIGHT_CHANGED, self);
}

/**
 * On button press.
 *
 * This merely sets the number of clicks and
 * objects clicked on. It is always called
 * before drag_begin, so the logic is done in drag_begin.
 */
static void
click_pressed (
  GtkGestureClick * gesture,
  gint              n_press,
  gdouble           x,
  gdouble           y,
  ArrangerWidget *  self)
{
  g_debug ("arranger click pressed - npress %d", n_press);

  /* set number of presses */
  self->n_press = n_press;

  /* set modifier button states */
  GdkModifierType state =
    gtk_event_controller_get_current_event_state (
      GTK_EVENT_CONTROLLER (gesture));
  if (state & GDK_SHIFT_MASK)
    self->shift_held = 1;
  if (state & GDK_CONTROL_MASK)
    self->ctrl_held = 1;

  PROJECT->last_selection =
    self->type == ARRANGER_WIDGET_TYPE_TIMELINE
      ? SELECTION_TYPE_TIMELINE
      : SELECTION_TYPE_EDITOR;
  EVENTS_PUSH (ET_PROJECT_SELECTION_TYPE_CHANGED, NULL);
}

static void
click_stopped (GtkGestureClick * click, ArrangerWidget * self)
{
  g_debug ("arranger click stopped");

  self->n_press = 0;
}

/**
 * Called when an item needs to be created at the
 * given position.
 *
 * @param autofilling Whether this is part of an
 *   autofill action.
 */
void
arranger_widget_create_item (
  ArrangerWidget * self,
  double           start_x,
  double           start_y,
  bool             autofilling)
{
  /* something will be created */
  Position          pos;
  Track *           track = NULL;
  AutomationTrack * at = NULL;
  int               note, chord_index;
  ZRegion *         region = NULL;

  /* get the position */
  arranger_widget_px_to_pos (self, start_x, &pos, F_PADDING);

  /* make sure the position is positive */
  Position init_pos;
  position_init (&init_pos);
  if (position_is_before (&pos, &init_pos))
    {
      position_init (&pos);
    }

  /* snap it */
  if (!self->shift_held && SNAP_GRID_ANY_SNAP (self->snap_grid))
    {
      Track * track_for_snap = NULL;
      if (self->type == TYPE (TIMELINE))
        {
          track_for_snap =
            timeline_arranger_widget_get_track_at_y (
              self, start_y);
        }
      position_snap (
        &self->earliest_obj_start_pos, &pos, track_for_snap,
        NULL, self->snap_grid);
    }

  g_message ("creating item at %f,%f", start_x, start_y);

  switch (self->type)
    {
    case TYPE (TIMELINE):
      {
        /* figure out if we are creating a region or
         * automation point */
        at = timeline_arranger_widget_get_at_at_y (
          self, start_y);
        track = timeline_arranger_widget_get_track_at_y (
          self, start_y);

        GError * err = NULL;
        bool     success = true;
        if (at) /* if creating automation region */
          {
            success = timeline_arranger_widget_create_region (
              self, REGION_TYPE_AUTOMATION, track, NULL, at,
              &pos, &err);
          }
        else if (track) /* else if double click inside track */
          {
            TrackLane * lane =
              timeline_arranger_widget_get_track_lane_at_y (
                self, start_y);
            switch (track->type)
              {
              case TRACK_TYPE_INSTRUMENT:
                success =
                  timeline_arranger_widget_create_region (
                    self, REGION_TYPE_MIDI, track, lane, NULL,
                    &pos, &err);
                break;
              case TRACK_TYPE_MIDI:
                success =
                  timeline_arranger_widget_create_region (
                    self, REGION_TYPE_MIDI, track, lane, NULL,
                    &pos, &err);
                break;
              case TRACK_TYPE_AUDIO:
                break;
              case TRACK_TYPE_MASTER:
                break;
              case TRACK_TYPE_CHORD:
                timeline_arranger_widget_create_chord_or_scale (
                  self, track, start_y, &pos);
                break;
              case TRACK_TYPE_AUDIO_BUS:
                break;
              case TRACK_TYPE_AUDIO_GROUP:
                break;
              case TRACK_TYPE_MARKER:
                timeline_arranger_widget_create_marker (
                  self, track, &pos);
                break;
              default:
                /* TODO */
                break;
              }
          }
        if (!success)
          {
            HANDLE_ERROR (
              err, "%s", _ ("Failed to create region"));
            return;
          }
      }
      break;
    case TYPE (MIDI):
      /* find the note and region at x,y */
      note = piano_roll_keys_widget_get_key_from_y (
        MW_PIANO_ROLL_KEYS, start_y);
      region = clip_editor_get_region (CLIP_EDITOR);

      /* create a note */
      if (region)
        {
          midi_arranger_widget_create_note (
            self, &pos, note, (ZRegion *) region);
        }
      break;
    case TYPE (MIDI_MODIFIER):
    case TYPE (AUDIO):
      break;
    case TYPE (CHORD):
      /* find the chord and region at x,y */
      chord_index =
        chord_arranger_widget_get_chord_at_y (start_y);
      region = clip_editor_get_region (CLIP_EDITOR);

      /* create a chord object */
      if (region && chord_index < CHORD_EDITOR->num_chords)
        {
          chord_arranger_widget_create_chord (
            self, &pos, chord_index, region);
        }
      break;
    case TYPE (AUTOMATION):
      region = clip_editor_get_region (CLIP_EDITOR);

      if (region)
        {
          automation_arranger_widget_create_ap (
            self, &pos, start_y, region, autofilling);
        }
      break;
    }

  if (!autofilling)
    {
      /* set the start selections */
      ArrangerSelections * sel =
        arranger_widget_get_selections (self);
      g_return_if_fail (sel);
      self->sel_at_start = arranger_selections_clone (sel);
    }
}

/**
 * Called to autofill at the given position.
 *
 * In the case of velocities, this will set the
 * velocity wherever hit.
 *
 * In the case of automation, this will create or
 * edit the automation point at the given position.
 *
 * In other cases, this will create an object with
 * the default length at the given position, unless
 * an object already exists there.
 */
NONNULL static void
autofill (ArrangerWidget * self, double x, double y)
{
  /* make sure values are valid */
  x = MAX (x, 0);
  y = MAX (y, 0);

  /* start autofill if not started yet */
  if (self->action != UI_OVERLAY_ACTION_AUTOFILLING)
    {
      self->action = UI_OVERLAY_ACTION_AUTOFILLING;
      ArrangerSelections * sel =
        arranger_widget_get_selections (self);
      g_return_if_fail (sel);

      /* clear the actual selections to append
       * created objects */
      arranger_selections_clear (
        sel, F_NO_FREE, F_NO_PUBLISH_EVENTS);

      /* also clear the selections at start so we
       * can append the affected objects */
      if (self->sel_at_start)
        {
          arranger_selections_clear (
            self->sel_at_start, F_FREE, F_NO_PUBLISH_EVENTS);
        }
      if (!self->sel_at_start)
        {
          self->sel_at_start = arranger_selections_clone (sel);
        }

      ZRegion * clip_editor_region =
        clip_editor_get_region (CLIP_EDITOR);
      if (clip_editor_region)
        {
          self->region_at_start =
            (ZRegion *) arranger_object_clone (
              (ArrangerObject *) clip_editor_region);
        }
      else
        {
          self->region_at_start = NULL;
        }
    }

  if (self->type == TYPE (MIDI_MODIFIER))
    {
      midi_modifier_arranger_set_hit_velocity_vals (
        self, x, y, true);
    }
  else if (self->type == TYPE (AUTOMATION))
    {
      /* move aps or create ap */
      if (!automation_arranger_move_hit_aps (self, x, y))
        {
          arranger_widget_create_item (self, x, y, true);
        }
    }
  else
    {
      ArrangerObject * obj =
        arranger_widget_get_hit_arranger_object (
          self, ARRANGER_OBJECT_TYPE_ALL, x, y);

      /* don't write over object */
      if (obj)
        {
          g_message (
            "object already exists at %f,%f, "
            "skipping",
            x, y);
          return;
        }
      arranger_widget_create_item (self, x, y, true);
    }
}

static void
drag_cancel (
  GtkGesture *       gesture,
  GdkEventSequence * sequence,
  ArrangerWidget *   self)
{
  g_message ("drag cancelled");
}

/**
 * Sets the start pos of the earliest object and
 * the flag whether the earliest object exists.
 */
NONNULL static void
set_earliest_obj (ArrangerWidget * self)
{
  g_debug ("setting earliest object...");

  ArrangerSelections * sel =
    arranger_widget_get_selections (self);
  g_return_if_fail (sel);
  if (arranger_selections_has_any (sel))
    {
      arranger_selections_get_start_pos (
        sel, &self->earliest_obj_start_pos, F_GLOBAL);
      self->earliest_obj_exists = 1;
    }
  else
    {
      self->earliest_obj_exists = 0;
    }

  g_debug (
    "earliest object exists: %d", self->earliest_obj_exists);
}

/**
 * Checks for the first object hit, sets the
 * appropriate action and selects it.
 *
 * @return If an object was handled or not.
 */
static bool
on_drag_begin_handle_hit_object (
  ArrangerWidget * self,
  const double     x,
  const double     y)
{
  ArrangerObject * obj =
    arranger_widget_get_hit_arranger_object (
      self, ARRANGER_OBJECT_TYPE_ALL, x, y);

  /*(void) filter_out_frozen_objects;*/
  if (!obj || arranger_object_is_frozen (obj))
    {
      return false;
    }

  /* get x,y as local to the object */
  int wx = (int) x - obj->full_rect.x;
  int wy = (int) y - obj->full_rect.y;

  /* remember object and pos */
  self->start_object = obj;
  self->start_pos_px = x;

  /* get flags */
  bool is_fade_in_point =
    arranger_object_is_fade_in (obj, wx, wy, 1, 0);
  bool is_fade_out_point =
    arranger_object_is_fade_out (obj, wx, wy, 1, 0);
  bool is_fade_in_outer =
    arranger_object_is_fade_in (obj, wx, wy, 0, 1);
  bool is_fade_out_outer =
    arranger_object_is_fade_out (obj, wx, wy, 0, 1);
  bool is_resize_l = arranger_object_is_resize_l (obj, wx);
  bool is_resize_r = arranger_object_is_resize_r (obj, wx);
  bool is_resize_up =
    arranger_object_is_resize_up (obj, wx, wy);
  bool is_resize_loop =
    arranger_object_is_resize_loop (obj, wy);
  bool show_cut_lines = arranger_object_should_show_cut_lines (
    obj, self->alt_held);
  bool is_rename = arranger_object_is_rename (obj, wx, wy);
  bool is_selected = arranger_object_is_selected (obj);
  self->start_object_was_selected = is_selected;

  /* select object if unselected */
  switch (P_TOOL)
    {
    case TOOL_SELECT_NORMAL:
    case TOOL_SELECT_STRETCH:
    case TOOL_EDIT:
      if (!is_selected)
        {
          if (self->ctrl_held)
            {
              /* append to selections */
              arranger_object_select (
                obj, F_SELECT, F_APPEND, F_PUBLISH_EVENTS);
            }
          else
            {
              /* make it the only selection */
              arranger_object_select (
                obj, F_SELECT, F_NO_APPEND, F_PUBLISH_EVENTS);
              g_message ("making only selection");
            }
        }
      break;
    case TOOL_CUT:
      /* only select this object */
      arranger_object_select (
        obj, F_SELECT, F_NO_APPEND, F_PUBLISH_EVENTS);
      break;
    default:
      break;
    }

  /* set editor region and show editor if double
   * click */
  if (
    obj->type == ARRANGER_OBJECT_TYPE_REGION
    && self->drag_start_btn == GDK_BUTTON_PRIMARY)
    {
      clip_editor_set_region (
        CLIP_EDITOR, (ZRegion *) obj, F_PUBLISH_EVENTS);

      /* if double click bring up piano roll */
      if (self->n_press == 2 && !self->ctrl_held)
        {
          g_debug (
            "double clicked on region - "
            "showing piano roll");
          EVENTS_PUSH (ET_REGION_ACTIVATED, NULL);
        }
    }
  /* if midi note from a ghosted region set the clip editor
   * region */
  else if (obj->type == ARRANGER_OBJECT_TYPE_MIDI_NOTE)
    {
      ZRegion * cur_r = clip_editor_get_region (CLIP_EDITOR);
      ZRegion * r = arranger_object_get_region (obj);
      if (r != cur_r)
        {
          clip_editor_set_region (
            CLIP_EDITOR, r, F_PUBLISH_EVENTS);
        }
    }
  /* if open marker dialog if double click on
   * marker */
  else if (obj->type == ARRANGER_OBJECT_TYPE_MARKER)
    {
      if (self->n_press == 2 && !self->ctrl_held)
        {
          StringEntryDialogWidget * dialog =
            string_entry_dialog_widget_new (
              _ ("Marker name"), obj,
              (GenericStringGetter) arranger_object_get_name,
              (GenericStringSetter)
                arranger_object_set_name_with_action);
          gtk_window_present (GTK_WINDOW (dialog));
          self->action = UI_OVERLAY_ACTION_NONE;
          return true;
        }
    }
  /* if double click on scale, open scale
   * selector */
  else if (obj->type == ARRANGER_OBJECT_TYPE_SCALE_OBJECT)
    {
      if (self->n_press == 2 && !self->ctrl_held)
        {
          ScaleSelectorWindowWidget * scale_selector =
            scale_selector_window_widget_new (
              (ScaleObject *) obj);
          gtk_window_present (GTK_WINDOW (scale_selector));
          self->action = UI_OVERLAY_ACTION_NONE;
          return true;
        }
    }
  /* if double click on automation point, ask for value */
  else if (obj->type == ARRANGER_OBJECT_TYPE_AUTOMATION_POINT)
    {
      if (self->n_press == 2 && !self->ctrl_held)
        {
          StringEntryDialogWidget * dialog =
            string_entry_dialog_widget_new (
              _ ("Automation value"), obj,
              (GenericStringGetter)
                automation_point_get_fvalue_as_string,
              (GenericStringSetter)
                automation_point_set_fvalue_with_action);
          gtk_window_present (GTK_WINDOW (dialog));
          self->action = UI_OVERLAY_ACTION_NONE;
          return true;
        }
    }

  /* check if all selected objects are fadeable or
   * resizable */
  if (is_resize_l || is_resize_r)
    {
      ArrangerSelections * sel =
        arranger_widget_get_selections (self);

      bool have_unresizable =
        arranger_selections_contains_object_with_property (
          sel, ARRANGER_SELECTIONS_PROPERTY_HAS_LENGTH, false);
      if (have_unresizable)
        {
          ui_show_message_printf (
            GTK_MESSAGE_WARNING, false, "%s",
            _ ("Cannot resize because the "
               "selection contains objects "
               "without length"));
          return false;
        }

      bool have_looped =
        arranger_selections_contains_object_with_property (
          sel, ARRANGER_SELECTIONS_PROPERTY_HAS_LOOPED, true);
      if (
        (is_resize_l || is_resize_r) && !is_resize_loop
        && have_looped)
        {
          bool have_unloopable =
            arranger_selections_contains_object_with_property (
              sel, ARRANGER_SELECTIONS_PROPERTY_CAN_LOOP,
              false);
          if (have_unloopable)
            {
              /* cancel resize since we have
               * a looped object mixed with
               * unloopable objects in the
               * selection */
              ui_show_message_printf (
                GTK_MESSAGE_WARNING, false, "%s",
                _ ("Cannot resize because the "
                   "selection contains a mix of "
                   "looped and unloopable objects"));
              return false;
            }
          else
            {
              /* loop-resize since we have a
               * loopable object in the selection
               * and all other objects are
               * loopable */
              g_debug (
                "convert resize to resize-loop - "
                "have looped object in the "
                "selection");
              is_resize_loop = true;
            }
        }
    }
  if (
    is_fade_in_point || is_fade_in_outer || is_fade_out_point
    || is_fade_out_outer)
    {
      ArrangerSelections * sel =
        arranger_widget_get_selections (self);
      bool have_unfadeable =
        arranger_selections_contains_object_with_property (
          sel, ARRANGER_SELECTIONS_PROPERTY_CAN_FADE, false);
      if (have_unfadeable)
        {
          /* don't fade */
          is_fade_in_point = false;
          is_fade_in_outer = false;
          is_fade_out_point = false;
          is_fade_out_outer = false;
        }
    }

#define SET_ACTION(x) self->action = UI_OVERLAY_ACTION_##x

  g_debug ("action before");
  arranger_widget_print_action (self);

  bool drum_mode =
    arranger_widget_get_drum_mode_enabled (self);

  /* update arranger action */
  switch (obj->type)
    {
    case ARRANGER_OBJECT_TYPE_REGION:
      switch (P_TOOL)
        {
        case TOOL_ERASER:
          SET_ACTION (STARTING_ERASING);
          break;
        case TOOL_AUDITION:
          SET_ACTION (AUDITIONING);
          break;
        case TOOL_SELECT_NORMAL:
        case TOOL_SELECT_STRETCH:
          if (is_fade_in_point)
            SET_ACTION (RESIZING_L_FADE);
          else if (is_fade_out_point)
            SET_ACTION (RESIZING_R_FADE);
          else if (is_resize_l && is_resize_loop)
            SET_ACTION (RESIZING_L_LOOP);
          else if (is_resize_l)
            {
              if (P_TOOL == TOOL_SELECT_NORMAL)
                {
                  SET_ACTION (RESIZING_L);
                }
              else if (P_TOOL == TOOL_SELECT_STRETCH)
                {
                  SET_ACTION (STRETCHING_L);
                }
            }
          else if (is_resize_r && is_resize_loop)
            SET_ACTION (RESIZING_R_LOOP);
          else if (is_resize_r)
            {
              if (P_TOOL == TOOL_SELECT_NORMAL)
                {
                  SET_ACTION (RESIZING_R);
                }
              else if (P_TOOL == TOOL_SELECT_STRETCH)
                {
                  SET_ACTION (STRETCHING_R);
                }
            }
          else if (is_rename)
            SET_ACTION (RENAMING);
          else if (show_cut_lines)
            SET_ACTION (CUTTING);
          else if (is_fade_in_outer)
            SET_ACTION (RESIZING_UP_FADE_IN);
          else if (is_fade_out_outer)
            SET_ACTION (RESIZING_UP_FADE_OUT);
          else
            SET_ACTION (STARTING_MOVING);
          break;
        case TOOL_EDIT:
          if (is_resize_l)
            SET_ACTION (RESIZING_L);
          else if (is_resize_r)
            SET_ACTION (RESIZING_R);
          else
            SET_ACTION (STARTING_MOVING);
          break;
        case TOOL_CUT:
          SET_ACTION (CUTTING);
          break;
        case TOOL_RAMP:
          /* TODO */
          break;
        }
      break;
    case ARRANGER_OBJECT_TYPE_MIDI_NOTE:
      switch (P_TOOL)
        {
        case TOOL_ERASER:
          SET_ACTION (STARTING_ERASING);
          break;
        case TOOL_AUDITION:
          SET_ACTION (AUDITIONING);
          break;
        case TOOL_SELECT_NORMAL:
        case TOOL_EDIT:
        case TOOL_SELECT_STRETCH:
          if ((is_resize_l) && !drum_mode)
            SET_ACTION (RESIZING_L);
          else if (is_resize_r && !drum_mode)
            SET_ACTION (RESIZING_R);
          else
            SET_ACTION (STARTING_MOVING);
          break;
        case TOOL_CUT:
          /* TODO */
          break;
        case TOOL_RAMP:
          break;
        }
      break;
    case ARRANGER_OBJECT_TYPE_AUTOMATION_POINT:
      switch (P_TOOL)
        {
        case TOOL_SELECT_NORMAL:
        case TOOL_EDIT:
        case TOOL_SELECT_STRETCH:
          if (is_resize_up)
            SET_ACTION (RESIZING_UP);
          else
            SET_ACTION (STARTING_MOVING);
          break;
        default:
          break;
        }
      break;
    case ARRANGER_OBJECT_TYPE_VELOCITY:
      switch (P_TOOL)
        {
        case TOOL_SELECT_NORMAL:
        case TOOL_EDIT:
        case TOOL_SELECT_STRETCH:
        case TOOL_RAMP:
          SET_ACTION (STARTING_MOVING);
          if (is_resize_up)
            SET_ACTION (RESIZING_UP);
          else
            SET_ACTION (NONE);
          break;
        default:
          break;
        }
      break;
    case ARRANGER_OBJECT_TYPE_CHORD_OBJECT:
      switch (P_TOOL)
        {
        case TOOL_SELECT_NORMAL:
        case TOOL_EDIT:
        case TOOL_SELECT_STRETCH:
          SET_ACTION (STARTING_MOVING);
          break;
        default:
          break;
        }
      break;
    case ARRANGER_OBJECT_TYPE_SCALE_OBJECT:
      switch (P_TOOL)
        {
        case TOOL_SELECT_NORMAL:
        case TOOL_EDIT:
        case TOOL_SELECT_STRETCH:
          SET_ACTION (STARTING_MOVING);
          break;
        default:
          break;
        }
      break;
    case ARRANGER_OBJECT_TYPE_MARKER:
      switch (P_TOOL)
        {
        case TOOL_SELECT_NORMAL:
        case TOOL_EDIT:
        case TOOL_SELECT_STRETCH:
          SET_ACTION (STARTING_MOVING);
          break;
        default:
          break;
        }
      break;
    default:
      g_return_val_if_reached (0);
    }

  g_debug ("action after");
  arranger_widget_print_action (self);

#undef SET_ACTION

  ArrangerSelections * orig_selections =
    arranger_widget_get_selections (self);

  /* set index in prev lane for selected objects
   * if timeline */
  if (self->type == ARRANGER_WIDGET_TYPE_TIMELINE)
    {
      timeline_selections_set_index_in_prev_lane (
        TL_SELECTIONS);
    }

  /* clone the arranger selections at this point */
  self->sel_at_start =
    arranger_selections_clone (orig_selections);

  /* if the action is stretching, set the
   * "before_length" on each region */
  if (
    orig_selections->type == ARRANGER_SELECTIONS_TYPE_TIMELINE
    && ACTION_IS (STRETCHING_R))
    {
      TimelineSelections * sel =
        (TimelineSelections *) orig_selections;
      transport_prepare_audio_regions_for_stretch (
        TRANSPORT, sel);
    }

  return true;
}

static void
drag_begin (
  GtkGestureDrag * gesture,
  gdouble          start_x,
  gdouble          start_y,
  ArrangerWidget * self)
{
  g_debug ("arranger drag begin starting...");

  self->offset_x_from_scroll = 0;
  self->offset_y_from_scroll = 0;

  const EditorSettings settings =
    arranger_widget_get_editor_setting_values (self);
  start_x += settings.scroll_start_x;
  start_y += settings.scroll_start_y;

  self->start_x = start_x;
  self->hover_x = start_x;
  arranger_widget_px_to_pos (
    self, start_x, &self->start_pos, F_PADDING);
  self->start_y = start_y;
  self->hover_y = start_y;
  ;
  self->drag_update_started = false;

  /* set last project selection type */
  if (self->type == ARRANGER_WIDGET_TYPE_TIMELINE)
    {
      PROJECT->last_selection = SELECTION_TYPE_TIMELINE;
    }
  else
    {
      PROJECT->last_selection = SELECTION_TYPE_EDITOR;
    }

  self->drag_start_btn = gtk_gesture_single_get_current_button (
    GTK_GESTURE_SINGLE (gesture));
  switch (self->drag_start_btn)
    {
    case GDK_BUTTON_PRIMARY:
      g_debug ("primary button clicked");
      break;
    case GDK_BUTTON_SECONDARY:
      g_debug ("secondary button clicked");
      break;
    case GDK_BUTTON_MIDDLE:
      g_debug ("middle button clicked");
      break;
    default:
      break;
    }
  g_warn_if_fail (self->drag_start_btn);

  /* check if selections can create links */
  self->can_link =
    TYPE_IS (TIMELINE) && TL_SELECTIONS->num_regions > 0
    && TL_SELECTIONS->num_scale_objects == 0
    && TL_SELECTIONS->num_markers == 0;

  /* this might cause issues with scrolling,
   * describe why it is needed */
  if (!gtk_widget_has_focus (GTK_WIDGET (self)))
    gtk_widget_grab_focus (GTK_WIDGET (self));

  /* get current pos */
  arranger_widget_px_to_pos (
    self, self->start_x, &self->curr_pos, F_PADDING);

  /* get difference with drag start pos */
  self->curr_ticks_diff_from_start = position_get_ticks_diff (
    &self->curr_pos, &self->start_pos, NULL);

  /* handle hit object */
  int objects_hit =
    on_drag_begin_handle_hit_object (self, start_x, start_y);
  g_message ("objects hit %d", objects_hit);
  arranger_widget_print_action (self);

  if (objects_hit)
    {
      ArrangerSelections * sel =
        arranger_widget_get_selections (self);
      self->sel_at_start = arranger_selections_clone (sel);
    }
  /* if nothing hit */
  else
    {
      self->sel_at_start = NULL;

      g_debug ("npress = %d", self->n_press);

      /* single click */
      if (self->n_press == 1)
        {
          switch (P_TOOL)
            {
            case TOOL_SELECT_NORMAL:
            case TOOL_SELECT_STRETCH:
              if (
                self->drag_start_btn == GDK_BUTTON_MIDDLE
                || self->alt_held)
                {
                  self->action =
                    UI_OVERLAY_ACTION_STARTING_PANNING;
                }
              else
                {
                  /* selection */
                  self->action =
                    UI_OVERLAY_ACTION_STARTING_SELECTION;

                  if (!self->ctrl_held)
                    {
                      /* deselect all */
                      arranger_widget_select_all (
                        self, false, true);
                    }

                  /* set whether selecting
                   * objects or selecting range */
                  set_select_type (self, start_y);

                  /* hide range selection */
                  transport_set_has_range (TRANSPORT, false);

                  /* hide range selection if audio
                   * arranger and set appropriate
                   * action */
                  if (self->type == TYPE (AUDIO))
                    {
                      AUDIO_SELECTIONS->has_selection = false;
                      self->action =
                        audio_arranger_widget_get_action_on_drag_begin (
                          self);
                    }
                }
              break;
            case TOOL_EDIT:
              if (
                self->type == TYPE (TIMELINE)
                || self->type == TYPE (MIDI)
                || self->type == TYPE (CHORD))
                {
                  if (self->ctrl_held)
                    {
                      /* autofill */
                      autofill (self, start_x, start_y);
                    }
                  else
                    {
                      /* something is created */
                      arranger_widget_create_item (
                        self, start_x, start_y, false);
                    }
                }
              else if (
                self->type == TYPE (MIDI_MODIFIER)
                || self->type == TYPE (AUTOMATION))
                {
                  /* autofill (also works for
                   * manual edit for velocity and
                   * automation */
                  autofill (self, start_x, start_y);
                }
              break;
            case TOOL_ERASER:
              /* delete selection */
              self->action =
                UI_OVERLAY_ACTION_STARTING_DELETE_SELECTION;
              break;
            case TOOL_RAMP:
              self->action = UI_OVERLAY_ACTION_STARTING_RAMP;
              break;
            case TOOL_AUDITION:
              self->action =
                UI_OVERLAY_ACTION_STARTING_AUDITIONING;
              self->was_paused = TRANSPORT_IS_PAUSED;
              position_set_to_pos (
                &self->playhead_pos_at_start, PLAYHEAD);
              transport_set_playhead_pos (
                TRANSPORT, &self->start_pos);
              transport_request_roll (TRANSPORT, true);
            default:
              break;
            }
        }
      /* double click */
      else if (self->n_press == 2)
        {
          switch (P_TOOL)
            {
            case TOOL_SELECT_NORMAL:
            case TOOL_SELECT_STRETCH:
            case TOOL_EDIT:
              arranger_widget_create_item (
                self, start_x, start_y, false);
              break;
            case TOOL_ERASER:
              /* delete selection */
              self->action =
                UI_OVERLAY_ACTION_STARTING_DELETE_SELECTION;
              break;
            default:
              break;
            }
        }
    }

  /* set the start pos of the earliest object and
   * the flag whether the earliest object exists */
  set_earliest_obj (self);

  arranger_widget_refresh_cursor (self);

  g_debug ("arranger drag begin done");
}

/**
 * Selects objects for the given arranger in the
 * range from start_* to offset_*.
 *
 * @param ignore_frozen Ignore frozen objects.
 * @param[in] delete Whether this is a select-delete
 *   operation.
 * @param[in] in_range Whether to select/delete
 *   objects in the range or exactly at the current
 *   point.
 */
NONNULL static void
select_in_range (
  ArrangerWidget * self,
  double           offset_x,
  double           offset_y,
  bool             in_range,
  bool             ignore_frozen,
  bool delete)
{
  ArrangerSelections * arranger_sel =
    arranger_widget_get_selections (self);
  g_return_if_fail (arranger_sel);
  ArrangerSelections * prev_sel =
    arranger_selections_clone (arranger_sel);

  if (delete &&in_range)
    {
      GPtrArray * objs_arr = g_ptr_array_new_full (200, NULL);
      arranger_selections_get_all_objects (
        self->sel_to_delete, objs_arr);
      if (ignore_frozen)
        {
          filter_out_frozen_objects (self, objs_arr);
        }
      for (size_t i = 0; i < objs_arr->len; i++)
        {
          ArrangerObject * obj = (ArrangerObject *)
            g_ptr_array_index (objs_arr, i);
          obj->deleted_temporarily = false;
        }
      arranger_selections_clear (
        self->sel_to_delete, F_NO_FREE, F_NO_PUBLISH_EVENTS);
      g_ptr_array_unref (objs_arr);
    }
  else if (!delete)
    {
      if (!self->ctrl_held)
        {
          /* deselect all */
          arranger_widget_select_all (self, false, false);
        }
    }

  GPtrArray *  objs_arr = g_ptr_array_new_full (200, NULL);
  GdkRectangle rect;
  if (in_range)
    {
      GdkRectangle _rect = {
        .x =
          (int) offset_x >= 0
            ? (int) self->start_x
            : (int) (self->start_x + offset_x),
        .y =
          (int) offset_y >= 0
            ? (int) self->start_y
            : (int) (self->start_y + offset_y),
        .width = abs ((int) offset_x),
        .height = abs ((int) offset_y),
      };
      rect = _rect;
    }
  else
    {
      GdkRectangle _rect = {
        .x = (int) (self->start_x + offset_x),
        .y = (int) (self->start_y + offset_y),
        .width = 1,
        .height = 1,
      };
      rect = _rect;
    }

  /* redraw union of last rectangle and new
   * rectangle */
  GdkRectangle union_rect;
  gdk_rectangle_union (
    &rect, &self->last_selection_rect, &union_rect);
  self->last_selection_rect = rect;

  switch (self->type)
    {
    case TYPE (CHORD):
      arranger_widget_get_hit_objects_in_rect (
        self, ARRANGER_OBJECT_TYPE_CHORD_OBJECT, &rect,
        objs_arr);
      if (ignore_frozen)
        {
          filter_out_frozen_objects (self, objs_arr);
        }
      for (size_t i = 0; i < objs_arr->len; i++)
        {
          ArrangerObject * obj = (ArrangerObject *)
            g_ptr_array_index (objs_arr, i);
          if (delete)
            {
              arranger_selections_add_object (
                self->sel_to_delete, obj);
              obj->deleted_temporarily = true;
            }
          else
            {
              arranger_object_select (
                obj, F_SELECT, F_APPEND, F_NO_PUBLISH_EVENTS);
            }
        }
      break;
    case TYPE (AUTOMATION):
      arranger_widget_get_hit_objects_in_rect (
        self, ARRANGER_OBJECT_TYPE_AUTOMATION_POINT, &rect,
        objs_arr);
      if (ignore_frozen)
        {
          filter_out_frozen_objects (self, objs_arr);
        }
      for (size_t i = 0; i < objs_arr->len; i++)
        {
          ArrangerObject * obj = (ArrangerObject *)
            g_ptr_array_index (objs_arr, i);
          if (delete)
            {
              arranger_selections_add_object (
                self->sel_to_delete, obj);
              obj->deleted_temporarily = true;
            }
          else
            {
              arranger_object_select (
                obj, F_SELECT, F_APPEND, F_NO_PUBLISH_EVENTS);
            }
        }
      break;
    case TYPE (TIMELINE):
      arranger_widget_get_hit_objects_in_rect (
        self, ARRANGER_OBJECT_TYPE_REGION, &rect, objs_arr);
      if (ignore_frozen)
        {
          filter_out_frozen_objects (self, objs_arr);
        }
      for (size_t i = 0; i < objs_arr->len; i++)
        {
          ArrangerObject * obj = (ArrangerObject *)
            g_ptr_array_index (objs_arr, i);
          if (delete)
            {
              arranger_selections_add_object (
                self->sel_to_delete, obj);
              obj->deleted_temporarily = true;
            }
          else
            {
              /* select the enclosed region */
              arranger_object_select (
                obj, F_SELECT, F_APPEND, F_NO_PUBLISH_EVENTS);
            }
        }

      g_ptr_array_remove_range (objs_arr, 0, objs_arr->len);
      arranger_widget_get_hit_objects_in_rect (
        self, ARRANGER_OBJECT_TYPE_SCALE_OBJECT, &rect,
        objs_arr);
      if (ignore_frozen)
        {
          filter_out_frozen_objects (self, objs_arr);
        }
      for (size_t i = 0; i < objs_arr->len; i++)
        {
          ArrangerObject * obj = (ArrangerObject *)
            g_ptr_array_index (objs_arr, i);
          if (delete)
            {
              arranger_selections_add_object (
                self->sel_to_delete, obj);
              obj->deleted_temporarily = true;
            }
          else
            {
              arranger_object_select (
                obj, F_SELECT, F_APPEND, F_NO_PUBLISH_EVENTS);
            }
        }

      g_ptr_array_remove_range (objs_arr, 0, objs_arr->len);
      arranger_widget_get_hit_objects_in_rect (
        self, ARRANGER_OBJECT_TYPE_MARKER, &rect, objs_arr);
      if (ignore_frozen)
        {
          filter_out_frozen_objects (self, objs_arr);
        }
      for (size_t i = 0; i < objs_arr->len; i++)
        {
          ArrangerObject * obj = (ArrangerObject *)
            g_ptr_array_index (objs_arr, i);
          if (delete)
            {
              if (arranger_object_is_deletable (obj))
                {
                  arranger_selections_add_object (
                    self->sel_to_delete, obj);
                  obj->deleted_temporarily = true;
                }
            }
          else
            {
              arranger_object_select (
                obj, F_SELECT, F_APPEND, F_NO_PUBLISH_EVENTS);
            }
        }
      break;
    case TYPE (MIDI):
      arranger_widget_get_hit_objects_in_rect (
        self, ARRANGER_OBJECT_TYPE_MIDI_NOTE, &rect, objs_arr);
      if (ignore_frozen)
        {
          filter_out_frozen_objects (self, objs_arr);
        }
      for (size_t i = 0; i < objs_arr->len; i++)
        {
          ArrangerObject * obj = (ArrangerObject *)
            g_ptr_array_index (objs_arr, i);
          if (delete)
            {
              arranger_selections_add_object (
                self->sel_to_delete, obj);
              obj->deleted_temporarily = true;
            }
          else
            {
              arranger_object_select (
                obj, F_SELECT, F_APPEND, F_NO_PUBLISH_EVENTS);
            }
        }
      midi_arranger_selections_unlisten_note_diff (
        (MidiArrangerSelections *) prev_sel,
        (MidiArrangerSelections *)
          arranger_widget_get_selections (self));
      break;
    case TYPE (MIDI_MODIFIER):
      arranger_widget_get_hit_objects_in_rect (
        self, ARRANGER_OBJECT_TYPE_VELOCITY, &rect, objs_arr);
      if (ignore_frozen)
        {
          filter_out_frozen_objects (self, objs_arr);
        }
      for (size_t i = 0; i < objs_arr->len; i++)
        {
          ArrangerObject * obj = (ArrangerObject *)
            g_ptr_array_index (objs_arr, i);
          Velocity *       vel = (Velocity *) obj;
          MidiNote *       mn = velocity_get_midi_note (vel);
          ArrangerObject * mn_obj = (ArrangerObject *) mn;

          if (delete)
            {
              arranger_selections_add_object (
                self->sel_to_delete, mn_obj);
              obj->deleted_temporarily = true;
            }
          else
            {
              arranger_object_select (
                mn_obj, F_SELECT, F_APPEND,
                F_NO_PUBLISH_EVENTS);
            }
        }
      break;
    default:
      break;
    }

  g_ptr_array_unref (objs_arr);

  if (prev_sel)
    {
      arranger_selections_free_full (prev_sel);
    }
}

static void
pan (ArrangerWidget * self, double offset_x, double offset_y)
{
  offset_x -= self->last_offset_x;
  offset_y -= self->last_offset_y;
  g_message ("panning %f %f", offset_x, offset_y);

  /* pan */
  EditorSettings * settings =
    arranger_widget_get_editor_settings (self);
  editor_settings_append_scroll (
    settings, (int) -offset_x, (int) -offset_y, F_VALIDATE);

  /* these are also affected */
  self->last_offset_x =
    MAX (0, self->last_offset_x - offset_x);
  self->hover_x = MAX (0, self->hover_x - offset_x);
  self->start_x = MAX (0, self->start_x - offset_x);
  self->last_offset_y =
    MAX (0, self->last_offset_y - offset_y);
  self->hover_y = MAX (0, self->hover_y - offset_y);
  self->start_y = MAX (0, self->start_y - offset_y);
}

NONNULL static void
drag_update (
  GtkGestureDrag * gesture,
  gdouble          offset_x,
  gdouble          offset_y,
  ArrangerWidget * self)
{
  offset_x += self->offset_x_from_scroll;
  offset_y += self->offset_y_from_scroll;

  if (
    !self->drag_update_started
    && !gtk_drag_check_threshold (
      GTK_WIDGET (self), (int) self->start_x,
      (int) self->start_y, (int) (self->start_x + offset_x),
      (int) (self->start_y + offset_y)))
    {
      return;
    }

  self->drag_update_started = true;

  ArrangerSelections * sel =
    arranger_widget_get_selections (self);

  /* state mask needs to be updated */
  GdkModifierType state =
    gtk_event_controller_get_current_event_state (
      GTK_EVENT_CONTROLLER (gesture));
  if (state & GDK_SHIFT_MASK)
    self->shift_held = 1;
  else
    self->shift_held = 0;
  if (state & GDK_CONTROL_MASK)
    self->ctrl_held = 1;
  else
    self->ctrl_held = 0;

  arranger_widget_print_action (self);

  /* get current pos */
  arranger_widget_px_to_pos (
    self, self->start_x + offset_x, &self->curr_pos,
    F_PADDING);

  /* get difference with drag start pos */
  self->curr_ticks_diff_from_start = position_get_ticks_diff (
    &self->curr_pos, &self->start_pos, NULL);

  if (self->earliest_obj_exists)
    {
      /* add diff to the earliest object's start pos
       * and snap it, then get the diff ticks */
      Position earliest_obj_new_pos;
      position_set_to_pos (
        &earliest_obj_new_pos, &self->earliest_obj_start_pos);
      position_add_ticks (
        &earliest_obj_new_pos,
        self->curr_ticks_diff_from_start);

      if (position_is_before_or_equal (
            &earliest_obj_new_pos, &POSITION_START))
        {
          /* stop at 0.0.0.0 */
          position_set_to_pos (
            &earliest_obj_new_pos, &POSITION_START);
        }
      else if (
        !self->shift_held
        && SNAP_GRID_ANY_SNAP (self->snap_grid))
        {
          Track * track_for_snap = NULL;
          if (self->type == TYPE (TIMELINE))
            {
              track_for_snap =
                timeline_arranger_widget_get_track_at_y (
                  self, self->start_y + offset_y);
            }
          position_snap (
            &self->earliest_obj_start_pos,
            &earliest_obj_new_pos, track_for_snap, NULL,
            self->snap_grid);
        }
      self->adj_ticks_diff = position_get_ticks_diff (
        &earliest_obj_new_pos, &self->earliest_obj_start_pos,
        NULL);
    }

  /* if right clicking, start erasing action */
  if (
    self->drag_start_btn == GDK_BUTTON_SECONDARY
    && P_TOOL == TOOL_SELECT_NORMAL
    && self->action != UI_OVERLAY_ACTION_STARTING_ERASING
    && self->action != UI_OVERLAY_ACTION_ERASING)
    {
      self->action = UI_OVERLAY_ACTION_STARTING_ERASING;
    }

  /* set action to selecting if starting
   * selection. this
   * is because drag_update never gets called if
   * it's just
   * a click, so we can check at drag_end and see if
   * anything was selected */
  switch (self->action)
    {
    case UI_OVERLAY_ACTION_STARTING_SELECTION:
      self->action = UI_OVERLAY_ACTION_SELECTING;
      break;
    case UI_OVERLAY_ACTION_STARTING_DELETE_SELECTION:
      self->action = UI_OVERLAY_ACTION_DELETE_SELECTING;
      {
        arranger_selections_clear (
          sel, F_NO_FREE, F_NO_PUBLISH_EVENTS);
        self->sel_to_delete = arranger_selections_clone (sel);
      }
      break;
    case UI_OVERLAY_ACTION_STARTING_ERASING:
      self->action = UI_OVERLAY_ACTION_ERASING;
      {
        arranger_selections_clear (
          sel, F_NO_FREE, F_NO_PUBLISH_EVENTS);
        self->sel_to_delete = arranger_selections_clone (sel);
      }
      break;
    case UI_OVERLAY_ACTION_STARTING_MOVING:
      if (self->alt_held && self->can_link)
        self->action = UI_OVERLAY_ACTION_MOVING_LINK;
      else if (
        self->ctrl_held
        && !arranger_selections_contains_unclonable_object (
          sel))
        self->action = UI_OVERLAY_ACTION_MOVING_COPY;
      else
        self->action = UI_OVERLAY_ACTION_MOVING;
      break;
    case UI_OVERLAY_ACTION_STARTING_PANNING:
      self->action = UI_OVERLAY_ACTION_PANNING;
      break;
    case UI_OVERLAY_ACTION_MOVING:
      if (self->alt_held && self->can_link)
        self->action = UI_OVERLAY_ACTION_MOVING_LINK;
      else if (
        self->ctrl_held
        && !arranger_selections_contains_unclonable_object (
          sel))
        self->action = UI_OVERLAY_ACTION_MOVING_COPY;
      break;
    case UI_OVERLAY_ACTION_MOVING_LINK:
      if (!self->alt_held)
        self->action =
          self->ctrl_held
            ? UI_OVERLAY_ACTION_MOVING_COPY
            : UI_OVERLAY_ACTION_MOVING;
      break;
    case UI_OVERLAY_ACTION_MOVING_COPY:
      if (!self->ctrl_held)
        self->action =
          self->alt_held && self->can_link
            ? UI_OVERLAY_ACTION_MOVING_LINK
            : UI_OVERLAY_ACTION_MOVING;
      break;
    case UI_OVERLAY_ACTION_STARTING_RAMP:
      self->action = UI_OVERLAY_ACTION_RAMPING;
      if (self->type == TYPE (MIDI_MODIFIER))
        {
          midi_modifier_arranger_widget_set_start_vel (self);
        }
      break;
    case UI_OVERLAY_ACTION_CUTTING:
      /* alt + move changes the action from
       * cutting to moving-link */
      if (self->alt_held && self->can_link)
        self->action = UI_OVERLAY_ACTION_MOVING_LINK;
      break;
    case UI_OVERLAY_ACTION_STARTING_AUDITIONING:
      self->action = UI_OVERLAY_ACTION_AUDITIONING;
    default:
      break;
    }

  /* update visibility */
  /*arranger_widget_update_visibility (self);*/

  switch (self->action)
    {
    /* if drawing a selection */
    case UI_OVERLAY_ACTION_SELECTING:
      {
        /* find and select objects inside selection */
        select_in_range (
          self, offset_x, offset_y, F_IN_RANGE,
          F_IGNORE_FROZEN, F_NO_DELETE);

        /* redraw new selections and other needed
         * things */
        EVENTS_PUSH (ET_SELECTING_IN_ARRANGER, self);
      }
      break;
    case UI_OVERLAY_ACTION_DELETE_SELECTING:
      /* find and delete objects inside
       * selection */
      select_in_range (
        self, offset_x, offset_y, F_IN_RANGE, F_IGNORE_FROZEN,
        F_DELETE);
      EVENTS_PUSH (ET_SELECTING_IN_ARRANGER, self);
      break;
    case UI_OVERLAY_ACTION_ERASING:
      /* delete anything touched */
      select_in_range (
        self, offset_x, offset_y, F_NOT_IN_RANGE,
        F_IGNORE_FROZEN, F_DELETE);
      break;
    case UI_OVERLAY_ACTION_RESIZING_L_FADE:
    case UI_OVERLAY_ACTION_RESIZING_L_LOOP:
      /* snap selections based on new pos */
      if (self->type == TYPE (TIMELINE))
        {
          int ret = timeline_arranger_widget_snap_regions_l (
            self, &self->curr_pos, F_DRY_RUN);
          if (!ret)
            timeline_arranger_widget_snap_regions_l (
              self, &self->curr_pos, F_NOT_DRY_RUN);
        }
      else if (self->type == TYPE (AUDIO))
        {
          int ret = audio_arranger_widget_snap_fade (
            self, &self->curr_pos, true, F_DRY_RUN);
          if (!ret)
            audio_arranger_widget_snap_fade (
              self, &self->curr_pos, true, F_NOT_DRY_RUN);
        }
      break;
    case UI_OVERLAY_ACTION_RESIZING_L:
    case UI_OVERLAY_ACTION_STRETCHING_L:
      {
        /* snap selections based on new pos */
        if (self->type == TYPE (TIMELINE))
          {
            int ret = timeline_arranger_widget_snap_regions_l (
              self, &self->curr_pos, 1);
            if (!ret)
              timeline_arranger_widget_snap_regions_l (
                self, &self->curr_pos, 0);
          }
        else if (self->type == TYPE (MIDI))
          {
            int ret = midi_arranger_widget_snap_midi_notes_l (
              self, &self->curr_pos, 1);
            if (!ret)
              midi_arranger_widget_snap_midi_notes_l (
                self, &self->curr_pos, 0);
          }
      }
      break;
    case UI_OVERLAY_ACTION_RESIZING_R_FADE:
    case UI_OVERLAY_ACTION_RESIZING_R_LOOP:
      if (self->type == TYPE (TIMELINE))
        {
          if (self->resizing_range)
            timeline_arranger_widget_snap_range_r (
              self, &self->curr_pos);
          else
            {
              int ret =
                timeline_arranger_widget_snap_regions_r (
                  self, &self->curr_pos, F_DRY_RUN);
              if (!ret)
                timeline_arranger_widget_snap_regions_r (
                  self, &self->curr_pos, F_NOT_DRY_RUN);
            }
        }
      else if (self->type == TYPE (AUDIO))
        {
          int ret = audio_arranger_widget_snap_fade (
            self, &self->curr_pos, false, F_DRY_RUN);
          if (!ret)
            audio_arranger_widget_snap_fade (
              self, &self->curr_pos, false, F_NOT_DRY_RUN);
        }
      break;
    case UI_OVERLAY_ACTION_RESIZING_R:
    case UI_OVERLAY_ACTION_STRETCHING_R:
    case UI_OVERLAY_ACTION_CREATING_RESIZING_R:
      {
        if (self->type == TYPE (TIMELINE))
          {
            if (self->resizing_range)
              {
                timeline_arranger_widget_snap_range_r (
                  self, &self->curr_pos);
              }
            else
              {
                int ret =
                  timeline_arranger_widget_snap_regions_r (
                    self, &self->curr_pos, F_DRY_RUN);
                if (!ret)
                  {
                    timeline_arranger_widget_snap_regions_r (
                      self, &self->curr_pos, F_NOT_DRY_RUN);
                  }
              }
          }
        else if (self->type == TYPE (MIDI))
          {
            int ret = midi_arranger_widget_snap_midi_notes_r (
              self, &self->curr_pos, F_DRY_RUN);
            if (!ret)
              {
                midi_arranger_widget_snap_midi_notes_r (
                  self, &self->curr_pos, F_NOT_DRY_RUN);
              }
            move_items_y (self, offset_y);
          }
        else if (self->type == TYPE (AUDIO))
          {
            if (self->resizing_range)
              {
                audio_arranger_widget_snap_range_r (
                  self, &self->curr_pos);
              }
          }

        transport_recalculate_total_bars (TRANSPORT, sel);
      }
      break;
    case UI_OVERLAY_ACTION_RESIZING_UP:
      if (self->type == TYPE (MIDI_MODIFIER))
        {
          midi_modifier_arranger_widget_resize_velocities (
            self, offset_y);
        }
      else if (self->type == TYPE (AUTOMATION))
        {
          automation_arranger_widget_resize_curves (
            self, offset_y);
        }
      else if (self->type == TYPE (AUDIO))
        {
          audio_arranger_widget_update_gain (self, offset_y);
        }
      break;
    case UI_OVERLAY_ACTION_RESIZING_UP_FADE_IN:
      if (self->type == TYPE (TIMELINE))
        {
          timeline_arranger_widget_fade_up (
            self, offset_y, true);
        }
      else if (self->type == TYPE (AUDIO))
        {
          audio_arranger_widget_fade_up (self, offset_y, true);
        }
      break;
    case UI_OVERLAY_ACTION_RESIZING_UP_FADE_OUT:
      if (self->type == TYPE (TIMELINE))
        {
          timeline_arranger_widget_fade_up (
            self, offset_y, false);
        }
      else if (self->type == TYPE (AUDIO))
        {
          audio_arranger_widget_fade_up (
            self, offset_y, false);
        }
      break;
    case UI_OVERLAY_ACTION_MOVING:
    case UI_OVERLAY_ACTION_CREATING_MOVING:
    case UI_OVERLAY_ACTION_MOVING_COPY:
    case UI_OVERLAY_ACTION_MOVING_LINK:
      move_items_x (
        self,
        self->adj_ticks_diff - self->last_adj_ticks_diff);
      move_items_y (self, offset_y);
      break;
    case UI_OVERLAY_ACTION_PANNING:
      pan (self, offset_x, offset_y);
      break;
    case UI_OVERLAY_ACTION_AUTOFILLING:
      g_message ("autofilling");
      autofill (
        self, self->start_x + offset_x,
        self->start_y + offset_y);
      break;
    case UI_OVERLAY_ACTION_AUDITIONING:
      g_debug ("auditioning");
      break;
    case UI_OVERLAY_ACTION_RAMPING:
      /* find and select objects inside selection */
      if (self->type == TYPE (MIDI_MODIFIER))
        {
          midi_modifier_arranger_widget_ramp (
            self, offset_x, offset_y);
        }
      break;
    case UI_OVERLAY_ACTION_CUTTING:
      /* nothing to do, wait for drag end */
      break;
    default:
      /* TODO */
      break;
    }

  if (self->action != UI_OVERLAY_ACTION_NONE)
    auto_scroll (
      self, (int) (self->start_x + offset_x),
      (int) (self->start_y + offset_y));

  if (self->type == TYPE (MIDI))
    {
      midi_arranger_listen_notes (self, 1);
    }

  /* update last offsets */
  self->last_offset_x = offset_x;
  self->last_offset_y = offset_y;
  self->last_adj_ticks_diff = self->adj_ticks_diff;

  arranger_widget_refresh_cursor (self);
}

/**
 * To be called on drag_end() to handle erase
 * actions.
 */
static void
handle_erase_action (ArrangerWidget * self)
{
  if (self->sel_to_delete)
    {
      if (
        arranger_selections_has_any (self->sel_to_delete)
        && !arranger_selections_contains_undeletable_object (
          self->sel_to_delete))
        {
          GError * err = NULL;
          bool ret = arranger_selections_action_perform_delete (
            self->sel_to_delete, &err);
          if (!ret)
            {
              HANDLE_ERROR (
                err, "%s", _ ("Failed to delete selection"));
            }
        }
      object_free_w_func_and_null (
        arranger_selections_free, self->sel_to_delete);
    }
}

static void
on_drag_end_automation (ArrangerWidget * self)
{
  switch (self->action)
    {
    case UI_OVERLAY_ACTION_RESIZING_UP:
      {
        GError * err = NULL;
        bool ret = arranger_selections_action_perform_edit (
          self->sel_at_start,
          (ArrangerSelections *) AUTOMATION_SELECTIONS,
          ARRANGER_SELECTIONS_ACTION_EDIT_PRIMITIVE,
          F_ALREADY_EDITED, &err);
        if (!ret)
          {
            HANDLE_ERROR (
              err, "%s", _ ("Failed to edit selection"));
          }
      }
      break;
    case UI_OVERLAY_ACTION_STARTING_MOVING:
      {
        /* if something was clicked with ctrl without
         * moving*/
        if (self->ctrl_held)
          {
            /*if (self->start_region &&*/
            /*self->start_region_was_selected)*/
            /*{*/
            /*[> deselect it <]*/
            /*[>ARRANGER_WIDGET_SELECT_REGION (<]*/
            /*[>self, self->start_region,<]*/
            /*[>F_NO_SELECT, F_APPEND);<]*/
            /*}*/
          }
        else if (self->n_press == 2)
          {
            /* double click on object */
            /*g_message ("DOUBLE CLICK");*/
          }
      }
      break;
    case UI_OVERLAY_ACTION_MOVING:
      {
        AutomationSelections * sel_at_start =
          (AutomationSelections *) self->sel_at_start;
        AutomationPoint * start_ap =
          sel_at_start->automation_points[0];
        ArrangerObject * start_obj =
          (ArrangerObject *) start_ap;
        AutomationPoint * ap =
          AUTOMATION_SELECTIONS->automation_points[0];
        ArrangerObject * obj = (ArrangerObject *) ap;
        double           ticks_diff =
          obj->pos.ticks - start_obj->pos.ticks;
        double norm_value_diff =
          (double) (ap->normalized_val - start_ap->normalized_val);
        GError * err = NULL;
        bool     ret =
          arranger_selections_action_perform_move_automation (
            AUTOMATION_SELECTIONS, ticks_diff,
            norm_value_diff, F_ALREADY_MOVED, &err);
        if (!ret)
          {
            HANDLE_ERROR (
              err, "%s", _ ("Failed to move automation"));
          }
      }
      break;
      /* if copy-moved */
    case UI_OVERLAY_ACTION_MOVING_COPY:
      {
        ArrangerObject * obj =
          (ArrangerObject *) self->start_object;
        double ticks_diff =
          obj->pos.ticks - obj->transient->pos.ticks;
        float value_diff =
          ((AutomationPoint *) obj)->normalized_val
          - ((AutomationPoint *) obj->transient)->normalized_val;

        GError * err = NULL;
        bool     ret = (UndoableAction *)
          arranger_selections_action_perform_duplicate_automation (
            (ArrangerSelections *) AUTOMATION_SELECTIONS,
            ticks_diff, value_diff, F_ALREADY_MOVED, &err);
        if (!ret)
          {
            HANDLE_ERROR (
              err, "%s", _ ("Failed to duplicate automation"));
          }
      }
      break;
    case UI_OVERLAY_ACTION_NONE:
    case UI_OVERLAY_ACTION_STARTING_SELECTION:
      {
        arranger_selections_clear (
          (ArrangerSelections *) AUTOMATION_SELECTIONS,
          F_NO_FREE, F_NO_PUBLISH_EVENTS);
      }
      break;
    /* if something was created */
    case UI_OVERLAY_ACTION_CREATING_MOVING:
      {
        GError * err = NULL;
        bool ret = arranger_selections_action_perform_create (
          AUTOMATION_SELECTIONS, &err);
        if (!ret)
          {
            HANDLE_ERROR (
              err, "%s", _ ("Failed to create objects"));
          }
      }
      break;
    case UI_OVERLAY_ACTION_DELETE_SELECTING:
    case UI_OVERLAY_ACTION_ERASING:
      handle_erase_action (self);
      break;
    case UI_OVERLAY_ACTION_AUTOFILLING:
      {
        ZRegion * region =
          clip_editor_get_region (CLIP_EDITOR);

        GError * err = NULL;
        bool     ret =
          arranger_selections_action_perform_automation_fill (
            self->region_at_start, region, true, &err);
        if (!ret)
          {
            HANDLE_ERROR (
              err, "%s", _ ("Failed to fill automation"));
          }
      }
      break;
    /* if didn't click on something */
    default:
      break;
    }

  self->start_object = NULL;
}

static void
on_drag_end_midi_modifier (ArrangerWidget * self)
{
  switch (self->action)
    {
    case UI_OVERLAY_ACTION_RESIZING_UP:
      {
        g_return_if_fail (self->sel_at_start);

        GError * err = NULL;
        bool ret = arranger_selections_action_perform_edit (
          self->sel_at_start,
          (ArrangerSelections *) MA_SELECTIONS,
          ARRANGER_SELECTIONS_ACTION_EDIT_PRIMITIVE, true,
          &err);
        if (!ret)
          {
            HANDLE_ERROR (
              err, "%s", _ ("Failed to edit selections"));
          }
      }
      break;
    case UI_OVERLAY_ACTION_RAMPING:
      {
        Position selection_start_pos, selection_end_pos;
        ui_px_to_pos_editor (
          self->start_x,
          self->last_offset_x >= 0
            ? &selection_start_pos
            : &selection_end_pos,
          F_PADDING);
        ui_px_to_pos_editor (
          self->start_x + self->last_offset_x,
          self->last_offset_x >= 0
            ? &selection_end_pos
            : &selection_start_pos,
          F_PADDING);

        /* prepare the velocities in cloned
         * arranger selections from the
         * vels at start */
        midi_modifier_arranger_widget_select_vels_in_range (
          self, self->last_offset_x);
        self->sel_at_start = arranger_selections_clone (
          (ArrangerSelections *) MA_SELECTIONS);
        MidiArrangerSelections * sel_at_start =
          (MidiArrangerSelections *) self->sel_at_start;
        for (int i = 0; i < sel_at_start->num_midi_notes; i++)
          {
            MidiNote * mn = sel_at_start->midi_notes[i];
            Velocity * vel = mn->vel;
            vel->vel = vel->vel_at_start;
          }

        GError * err = NULL;
        bool ret = arranger_selections_action_perform_edit (
          self->sel_at_start,
          (ArrangerSelections *) MA_SELECTIONS,
          ARRANGER_SELECTIONS_ACTION_EDIT_PRIMITIVE, true,
          &err);
        if (!ret)
          {
            HANDLE_ERROR (
              err, "%s", _ ("Failed to edit selections"));
          }
      }
      break;
    case UI_OVERLAY_ACTION_DELETE_SELECTING:
    case UI_OVERLAY_ACTION_ERASING:
      handle_erase_action (self);
      break;
    case UI_OVERLAY_ACTION_AUTOFILLING:
      if (arranger_selections_has_any (
            (ArrangerSelections *) MA_SELECTIONS))
        {
          GError * err = NULL;
          bool ret = arranger_selections_action_perform_edit (
            self->sel_at_start,
            (ArrangerSelections *) MA_SELECTIONS,
            ARRANGER_SELECTIONS_ACTION_EDIT_PRIMITIVE, true,
            &err);
          if (!ret)
            {
              HANDLE_ERROR (
                err, "%s", _ ("Failed to edit selections"));
            }
        }
      break;
    default:
      break;
    }
}

static void
on_drag_end_midi (ArrangerWidget * self)
{
  midi_arranger_listen_notes (self, 0);

  switch (self->action)
    {
    case UI_OVERLAY_ACTION_RESIZING_L:
      {
        ArrangerObject * obj =
          (ArrangerObject *) self->start_object;
        double ticks_diff =
          obj->pos.ticks - obj->transient->pos.ticks;

        GError * err = NULL;
        bool ret = arranger_selections_action_perform_resize (
          (ArrangerSelections *) MA_SELECTIONS,
          ARRANGER_SELECTIONS_ACTION_RESIZE_L, ticks_diff,
          F_ALREADY_EDITED, &err);
        if (!ret)
          {
            HANDLE_ERROR (
              err, "%s", _ ("Failed to resize objects"));
          }
      }
      break;
    case UI_OVERLAY_ACTION_RESIZING_R:
      {
        ArrangerObject * obj =
          (ArrangerObject *) self->start_object;
        MidiNote * mn = (MidiNote *) obj;
        MidiNote * mn_trans = (MidiNote *) obj->transient;
        int        pitch_diff = mn->val - mn_trans->val;
        double     ticks_diff =
          obj->end_pos.ticks - obj->transient->end_pos.ticks;

        GError * err = NULL;
        bool ret = arranger_selections_action_perform_resize (
          (ArrangerSelections *) MA_SELECTIONS,
          ARRANGER_SELECTIONS_ACTION_RESIZE_R, ticks_diff,
          F_ALREADY_EDITED, &err);
        if (!ret)
          {
            HANDLE_ERROR (
              err, "%s", _ ("Failed to resize objects"));
          }
        else if (pitch_diff)
          {
            ret = arranger_selections_action_perform_move_midi (
              MA_SELECTIONS, 0, pitch_diff, F_ALREADY_MOVED,
              &err);
            if (!ret)
              {
                HANDLE_ERROR (
                  err, "%s", _ ("Failed to move MIDI notes"));
              }
            else
              {
                UndoableAction * ua =
                  undo_manager_get_last_action (UNDO_MANAGER);
                ua->num_actions = 2;
              }
          }
      }
      break;
    case UI_OVERLAY_ACTION_STARTING_MOVING:
      {
        /* if something was clicked with ctrl without
       * moving*/
        if (self->ctrl_held)
          {
            if (
              self->start_object
              && self->start_object_was_selected)
              {
                /* deselect it */
                arranger_object_select (
                  self->start_object, F_NO_SELECT, F_APPEND,
                  F_NO_PUBLISH_EVENTS);
              }
          }
      }
      break;
    case UI_OVERLAY_ACTION_MOVING:
      {
        ArrangerObject * obj =
          (ArrangerObject *) self->start_object;
        double ticks_diff =
          obj->pos.ticks - obj->transient->pos.ticks;
        int pitch_diff =
          ((MidiNote *) obj)->val
          - ((MidiNote *) obj->transient)->val;

        GError * err = NULL;
        bool ret = arranger_selections_action_perform_move_midi (
          MA_SELECTIONS, ticks_diff, pitch_diff,
          F_ALREADY_MOVED, &err);
        if (!ret)
          {
            HANDLE_ERROR (
              err, "%s", _ ("Failed to move MIDI notes"));
          }
      }
      break;
    /* if copy/link-moved */
    case UI_OVERLAY_ACTION_MOVING_COPY:
      {
        ArrangerObject * obj =
          (ArrangerObject *) self->start_object;
        double ticks_diff =
          obj->pos.ticks - obj->transient->pos.ticks;
        int pitch_diff =
          ((MidiNote *) obj)->val
          - ((MidiNote *) obj->transient)->val;

        GError * err = NULL;
        bool     ret =
          arranger_selections_action_perform_duplicate_midi (
            (ArrangerSelections *) MA_SELECTIONS, ticks_diff,
            pitch_diff, F_ALREADY_MOVED, &err);
        if (!ret)
          {
            HANDLE_ERROR (
              err, "%s", _ ("Failed to duplicate MIDI notes"));
          }
      }
      break;
    case UI_OVERLAY_ACTION_NONE:
      {
        arranger_selections_clear (
          (ArrangerSelections *) MA_SELECTIONS, F_NO_FREE,
          F_NO_PUBLISH_EVENTS);
      }
      break;
    /* something was created */
    case UI_OVERLAY_ACTION_CREATING_RESIZING_R:
    case UI_OVERLAY_ACTION_AUTOFILLING:
      {
        GError * err = NULL;
        bool ret = arranger_selections_action_perform_create (
          MA_SELECTIONS, &err);
        if (!ret)
          {
            HANDLE_ERROR (
              err, "%s", _ ("Failed to create MIDI notes"));
          }
      }
      break;
    case UI_OVERLAY_ACTION_DELETE_SELECTING:
    case UI_OVERLAY_ACTION_ERASING:
      handle_erase_action (self);
      break;
    /* if didn't click on something */
    default:
      {
      }
      break;
    }

  self->start_object = NULL;
  /*if (self->start_midi_note_clone)*/
  /*{*/
  /*midi_note_free (self->start_midi_note_clone);*/
  /*self->start_midi_note_clone = NULL;*/
  /*}*/

  EVENTS_PUSH (ET_ARRANGER_SELECTIONS_CHANGED, MA_SELECTIONS);
}

static void
on_drag_end_chord (ArrangerWidget * self)
{
  switch (self->action)
    {
    case UI_OVERLAY_ACTION_STARTING_MOVING:
      {
        /* if something was clicked with ctrl without
         * moving*/
        if (self->ctrl_held)
          {
            if (
              self->start_object
              && self->start_object_was_selected)
              {
                /*[> deselect it <]*/
                arranger_object_select (
                  self->start_object, F_NO_SELECT, F_APPEND,
                  F_NO_PUBLISH_EVENTS);
              }
          }
      }
      break;
    case UI_OVERLAY_ACTION_MOVING:
      {
        ArrangerObject * obj =
          (ArrangerObject *) self->start_object;
        double ticks_diff =
          obj->pos.ticks - obj->transient->pos.ticks;
        int chord_diff =
          ((ChordObject *) obj)->chord_index
          - ((ChordObject *) obj->transient)->chord_index;

        GError * err = NULL;
        bool     ret =
          arranger_selections_action_perform_move_chord (
            CHORD_SELECTIONS, ticks_diff, chord_diff,
            F_ALREADY_MOVED, &err);
        if (!ret)
          {
            HANDLE_ERROR (
              err, "%s", _ ("Failed to move chords"));
          }
      }
      break;
    case UI_OVERLAY_ACTION_MOVING_COPY:
    case UI_OVERLAY_ACTION_MOVING_LINK:
      {
        ArrangerObject * obj =
          (ArrangerObject *) self->start_object;
        double ticks_diff =
          obj->pos.ticks - obj->transient->pos.ticks;
        int chord_diff =
          ((ChordObject *) obj)->chord_index
          - ((ChordObject *) obj->transient)->chord_index;

        GError * err = NULL;
        bool     ret =
          arranger_selections_action_perform_duplicate_chord (
            CHORD_SELECTIONS, ticks_diff, chord_diff,
            F_ALREADY_MOVED, &err);
        if (!ret)
          {
            HANDLE_ERROR (
              err, "%s", _ ("Failed to duplicate chords"));
          }
      }
      break;
    case UI_OVERLAY_ACTION_NONE:
    case UI_OVERLAY_ACTION_STARTING_SELECTION:
      {
        arranger_selections_clear (
          (ArrangerSelections *) CHORD_SELECTIONS, F_NO_FREE,
          F_NO_PUBLISH_EVENTS);
      }
      break;
    case UI_OVERLAY_ACTION_CREATING_MOVING:
      {
        GError * err = NULL;
        bool ret = arranger_selections_action_perform_create (
          CHORD_SELECTIONS, &err);
        if (!ret)
          {
            HANDLE_ERROR (
              err, "%s", _ ("Failed to create objects"));
          }
      }
      break;
    case UI_OVERLAY_ACTION_DELETE_SELECTING:
    case UI_OVERLAY_ACTION_ERASING:
      handle_erase_action (self);
      break;
    /* if didn't click on something */
    default:
      {
      }
      break;
    }
}

static void
on_drag_end_audio (ArrangerWidget * self)
{
  switch (self->action)
    {
    case UI_OVERLAY_ACTION_RESIZING_R:
      {
        /* if start range selection is after
         * end, fix it */
        if (
          AUDIO_SELECTIONS->has_selection
          && position_is_after (
            &AUDIO_SELECTIONS->sel_start,
            &AUDIO_SELECTIONS->sel_end))
          {
            Position tmp = AUDIO_SELECTIONS->sel_start;
            AUDIO_SELECTIONS->sel_start =
              AUDIO_SELECTIONS->sel_end;
            AUDIO_SELECTIONS->sel_end = tmp;
          }
      }
      break;
    case UI_OVERLAY_ACTION_RESIZING_L_FADE:
    case UI_OVERLAY_ACTION_RESIZING_R_FADE:
      {
        ArrangerObject * obj = (ArrangerObject *)
          clip_editor_get_region (CLIP_EDITOR);
        g_return_if_fail (IS_REGION_AND_NONNULL (obj));
        bool is_fade_in =
          self->action == UI_OVERLAY_ACTION_RESIZING_L_FADE;
        double ticks_diff =
          (is_fade_in
             ? obj->fade_in_pos.ticks
             : obj->fade_out_pos.ticks)
          - self->fade_pos_at_start.ticks;

        ArrangerSelections * sel = arranger_selections_new (
          ARRANGER_SELECTIONS_TYPE_TIMELINE);
        arranger_selections_add_object (sel, obj);

        GError * err = NULL;
        bool ret = arranger_selections_action_perform_resize (
          sel,
          is_fade_in
            ? ARRANGER_SELECTIONS_ACTION_RESIZE_L_FADE
            : ARRANGER_SELECTIONS_ACTION_RESIZE_R_FADE,
          ticks_diff, F_ALREADY_EDITED, &err);
        arranger_selections_free (sel);
        if (!ret)
          {
            HANDLE_ERROR (
              err, "%s", _ ("Failed resizing selection"));
          }
      }
      break;
    case UI_OVERLAY_ACTION_RESIZING_UP_FADE_IN:
    case UI_OVERLAY_ACTION_RESIZING_UP_FADE_OUT:
    case UI_OVERLAY_ACTION_RESIZING_UP:
      {
        ZRegion * r = clip_editor_get_region (CLIP_EDITOR);
        ArrangerObject * obj = (ArrangerObject *) r;
        g_return_if_fail (IS_REGION_AND_NONNULL (obj));

        /* prepare current selections */
        ArrangerSelections * sel = arranger_selections_new (
          ARRANGER_SELECTIONS_TYPE_TIMELINE);
        arranger_selections_add_object (sel, obj);

        ArrangerSelectionsActionEditType edit_type;

        /* prepare selections before */
        ArrangerSelections * sel_before =
          arranger_selections_new (
            ARRANGER_SELECTIONS_TYPE_TIMELINE);
        ArrangerObject * clone_obj =
          arranger_object_clone (obj);
        if (self->action == UI_OVERLAY_ACTION_RESIZING_UP_FADE_IN)
          {
            clone_obj->fade_in_opts.curviness =
              self->dval_at_start;
            edit_type = ARRANGER_SELECTIONS_ACTION_EDIT_FADES;
          }
        else if (
          self->action
          == UI_OVERLAY_ACTION_RESIZING_UP_FADE_OUT)
          {
            clone_obj->fade_out_opts.curviness =
              self->dval_at_start;
            edit_type = ARRANGER_SELECTIONS_ACTION_EDIT_FADES;
          }
        else if (self->action == UI_OVERLAY_ACTION_RESIZING_UP)
          {
            ZRegion * clone_r = (ZRegion *) clone_obj;
            clone_r->gain = self->fval_at_start;
            edit_type =
              ARRANGER_SELECTIONS_ACTION_EDIT_PRIMITIVE;
          }
        else
          {
            g_return_if_reached ();
          }
        arranger_selections_add_object (sel_before, clone_obj);

        GError * err = NULL;
        bool ret = arranger_selections_action_perform_edit (
          sel_before, sel, edit_type, F_ALREADY_EDITED, &err);
        arranger_selections_free_full (sel_before);
        arranger_selections_free (sel);
        if (!ret)
          {
            HANDLE_ERROR (
              err, "%s", _ ("Failed to edit selection"));
          }
      }
      break;
    default:
      break;
    }
}

NONNULL static void
on_drag_end_timeline (ArrangerWidget * self)
{
  g_debug ("drag end timeline starting...");

  ArrangerSelections * sel =
    arranger_widget_get_selections (self);
  g_return_if_fail (sel);

  switch (self->action)
    {
    case UI_OVERLAY_ACTION_RESIZING_UP_FADE_IN:
    case UI_OVERLAY_ACTION_RESIZING_UP_FADE_OUT:
      {
        GError * err = NULL;
        bool ret = arranger_selections_action_perform_edit (
          self->sel_at_start,
          (ArrangerSelections *) TL_SELECTIONS,
          ARRANGER_SELECTIONS_ACTION_EDIT_FADES, true, &err);
        if (!ret)
          {
            HANDLE_ERROR (
              err, "%s",
              _ ("Failed to edit timeline objects"));
          }
      }
      break;
    case UI_OVERLAY_ACTION_RESIZING_L:
      if (!self->resizing_range)
        {
          ArrangerObject * obj =
            (ArrangerObject *) self->start_object;
          double ticks_diff =
            obj->pos.ticks - obj->transient->pos.ticks;

          GError * err = NULL;
          bool ret = arranger_selections_action_perform_resize (
            (ArrangerSelections *) TL_SELECTIONS,
            ARRANGER_SELECTIONS_ACTION_RESIZE_L, ticks_diff,
            F_ALREADY_EDITED, &err);
          if (!ret)
            {
              HANDLE_ERROR (
                err, "%s",
                _ ("Failed to resize timeline "
                   "objects"));
            }
        }
      break;
    case UI_OVERLAY_ACTION_STRETCHING_L:
      {
        ArrangerObject * obj =
          (ArrangerObject *) self->start_object;
        double ticks_diff =
          obj->pos.ticks - obj->transient->pos.ticks;

        GError * err = NULL;
        bool ret = arranger_selections_action_perform_resize (
          (ArrangerSelections *) TL_SELECTIONS,
          ARRANGER_SELECTIONS_ACTION_STRETCH_L, ticks_diff,
          F_ALREADY_EDITED, &err);
        if (!ret)
          {
            HANDLE_ERROR (
              err, "%s",
              _ ("Failed to resize timeline "
                 "objects"));
          }
      }
      break;
    case UI_OVERLAY_ACTION_RESIZING_L_LOOP:
      {
        ArrangerObject * obj =
          (ArrangerObject *) self->start_object;
        double ticks_diff =
          obj->pos.ticks - obj->transient->pos.ticks;

        GError * err = NULL;
        bool ret = arranger_selections_action_perform_resize (
          (ArrangerSelections *) TL_SELECTIONS,
          ARRANGER_SELECTIONS_ACTION_RESIZE_L_LOOP,
          ticks_diff, F_ALREADY_EDITED, &err);
        if (!ret)
          {
            HANDLE_ERROR (
              err, "%s", _ ("Failed to resize selection"));
          }
      }
      break;
    case UI_OVERLAY_ACTION_RESIZING_L_FADE:
      {
        ArrangerObject * obj =
          (ArrangerObject *) self->start_object;
        double ticks_diff =
          obj->fade_in_pos.ticks
          - obj->transient->fade_in_pos.ticks;

        GError * err = NULL;
        bool ret = arranger_selections_action_perform_resize (
          (ArrangerSelections *) TL_SELECTIONS,
          ARRANGER_SELECTIONS_ACTION_RESIZE_L_FADE,
          ticks_diff, F_ALREADY_EDITED, &err);
        if (!ret)
          {
            HANDLE_ERROR (
              err, "%s",
              _ ("Failed setting fade in "
                 "position"));
          }
      }
      break;
    case UI_OVERLAY_ACTION_RESIZING_R:
      if (!self->resizing_range)
        {
          ArrangerObject * obj =
            (ArrangerObject *) self->start_object;
          double ticks_diff =
            obj->end_pos.ticks - obj->transient->end_pos.ticks;

          GError * err = NULL;
          bool ret = arranger_selections_action_perform_resize (
            (ArrangerSelections *) TL_SELECTIONS,
            ARRANGER_SELECTIONS_ACTION_RESIZE_R, ticks_diff,
            F_ALREADY_EDITED, &err);
          if (!ret)
            {
              HANDLE_ERROR (
                err, "%s", _ ("Failed resizing selections"));
            }
        }
      break;
    case UI_OVERLAY_ACTION_STRETCHING_R:
      {
        ArrangerObject * obj =
          (ArrangerObject *) self->start_object;
        double ticks_diff =
          obj->end_pos.ticks - obj->transient->end_pos.ticks;
        /* stretch now */
        GError * err = NULL;
        bool     success = transport_stretch_regions (
          TRANSPORT, TL_SELECTIONS, false, 0.0, Z_F_FORCE,
          &err);
        if (!success)
          {
            HANDLE_ERROR_LITERAL (
              err, "Failed stretching regions");
          }

        success = arranger_selections_action_perform_resize (
          (ArrangerSelections *) TL_SELECTIONS,
          ARRANGER_SELECTIONS_ACTION_STRETCH_R, ticks_diff,
          F_ALREADY_EDITED, &err);
        if (!success)
          {
            HANDLE_ERROR (
              err, "%s", _ ("Failed resizing selections"));
          }
      }
      break;
    case UI_OVERLAY_ACTION_RESIZING_R_LOOP:
      {
        ArrangerObject * obj =
          (ArrangerObject *) self->start_object;
        double ticks_diff =
          obj->end_pos.ticks - obj->transient->end_pos.ticks;

        GError * err = NULL;
        bool ret = arranger_selections_action_perform_resize (
          (ArrangerSelections *) TL_SELECTIONS,
          ARRANGER_SELECTIONS_ACTION_RESIZE_R_LOOP,
          ticks_diff, F_ALREADY_EDITED, &err);
        if (!ret)
          {
            HANDLE_ERROR (
              err, "%s", _ ("Failed resizing selections"));
          }
      }
      break;
    case UI_OVERLAY_ACTION_RESIZING_R_FADE:
      {
        ArrangerObject * obj =
          (ArrangerObject *) self->start_object;
        double ticks_diff =
          obj->fade_out_pos.ticks
          - obj->transient->fade_out_pos.ticks;

        GError * err = NULL;
        bool ret = arranger_selections_action_perform_resize (
          (ArrangerSelections *) TL_SELECTIONS,
          ARRANGER_SELECTIONS_ACTION_RESIZE_R_FADE,
          ticks_diff, F_ALREADY_EDITED, &err);
        if (!ret)
          {
            HANDLE_ERROR (
              err, "%s", _ ("Failed resizing selection"));
          }
      }
      break;
    case UI_OVERLAY_ACTION_STARTING_MOVING:
      /* if something was clicked with ctrl without
       * moving*/
      if (self->ctrl_held)
        {
          if (self->start_object && self->start_object_was_selected)
            {
              /* deselect it */
              arranger_object_select (
                self->start_object, F_NO_SELECT, F_APPEND,
                F_PUBLISH_EVENTS);
              g_debug ("deselecting object");
            }
        }
      else if (self->n_press == 2)
        {
          /* double click on object */
          /*g_message ("DOUBLE CLICK");*/
        }
      else if (self->n_press == 1)
        {
          /* single click on object */
          if (self->start_object)
            {
              if (
                self->start_object->type
                == ARRANGER_OBJECT_TYPE_MARKER)
                {
                  transport_move_playhead (
                    TRANSPORT, &self->start_object->pos,
                    F_PANIC, F_SET_CUE_POINT,
                    F_PUBLISH_EVENTS);
                }
            }
        }
      break;
    case UI_OVERLAY_ACTION_MOVING:
      {
        ArrangerObject * obj =
          (ArrangerObject *) self->start_object;
        g_return_if_fail (obj && obj->transient);
        double ticks_diff =
          obj->pos.ticks - obj->transient->pos.ticks;

        GError * err = NULL;
        bool     ret =
          arranger_selections_action_perform_move_timeline (
            TL_SELECTIONS, ticks_diff, self->visible_track_diff,
            self->lane_diff, NULL, F_ALREADY_MOVED, &err);
        if (!ret)
          {
            HANDLE_ERROR (
              err, "%s", _ ("Failed to move objects"));
          }
      }
      break;
    case UI_OVERLAY_ACTION_MOVING_COPY:
    case UI_OVERLAY_ACTION_MOVING_LINK:
      {
        ArrangerObject * obj =
          (ArrangerObject *) self->start_object;
        double ticks_diff =
          obj->pos.ticks - obj->transient->pos.ticks;

        GError * err = NULL;
        bool     ret;
        if (ACTION_IS (MOVING_COPY))
          {
            ret =
              arranger_selections_action_perform_duplicate_timeline (
                TL_SELECTIONS, ticks_diff,
                self->visible_track_diff, self->lane_diff,
                NULL, F_ALREADY_MOVED, &err);
          }
        else if (ACTION_IS (MOVING_LINK))
          {
            ret = arranger_selections_action_perform_link (
              self->sel_at_start,
              (ArrangerSelections *) TL_SELECTIONS,
              ticks_diff, self->visible_track_diff,
              self->lane_diff, F_ALREADY_MOVED, &err);
          }
        else
          g_return_if_reached ();

        if (!ret)
          {
            HANDLE_ERROR (
              err, "%s",
              _ ("Failed to link or copy selection"));
          }
      }
      break;
    case UI_OVERLAY_ACTION_NONE:
    case UI_OVERLAY_ACTION_STARTING_SELECTION:
      arranger_selections_clear (
        sel, F_NO_FREE, F_NO_PUBLISH_EVENTS);
      break;
    /* if something was created */
    case UI_OVERLAY_ACTION_CREATING_MOVING:
    case UI_OVERLAY_ACTION_CREATING_RESIZING_R:
    case UI_OVERLAY_ACTION_AUTOFILLING:
      if (arranger_selections_has_any (sel))
        {
          GError * err = NULL;
          bool ret = arranger_selections_action_perform_create (
            sel, &err);
          if (!ret)
            {
              HANDLE_ERROR (
                err, "%s", _ ("Failed to create objects"));
            }
        }
      break;
    case UI_OVERLAY_ACTION_DELETE_SELECTING:
    case UI_OVERLAY_ACTION_ERASING:
      handle_erase_action (self);
      break;
    case UI_OVERLAY_ACTION_CUTTING:
      {
        /* get cut position */
        Position cut_pos;
        position_set_to_pos (&cut_pos, &self->curr_pos);

        if (
          SNAP_GRID_ANY_SNAP (self->snap_grid)
          && !self->shift_held)
          {
            /* keep offset is not applicable here and causes
             * errors if enabled */
            SnapGrid * sg = snap_grid_clone (self->snap_grid);
            sg->snap_to_grid_keep_offset = false;

            position_snap_simple (&cut_pos, sg);

            snap_grid_free (sg);
          }
        if (arranger_selections_can_split_at_pos (
              (ArrangerSelections *) TL_SELECTIONS, &cut_pos))
          {
            GError * err = NULL;
            bool ret = arranger_selections_action_perform_split (
              (ArrangerSelections *) TL_SELECTIONS, &cut_pos,
              &err);
            if (!ret)
              {
                HANDLE_ERROR (
                  err, "%s", _ ("Failed to split selection"));
              }
          }
      }
      break;
    case UI_OVERLAY_ACTION_RENAMING:
      {
        const char * obj_type_str =
          arranger_object_get_type_as_string (
            self->start_object->type);
        char * str =
          g_strdup_printf (_ ("%s name"), obj_type_str);
        StringEntryDialogWidget * dialog =
          string_entry_dialog_widget_new (
            str, self->start_object,
            (GenericStringGetter) arranger_object_get_name,
            (GenericStringSetter)
              arranger_object_set_name_with_action);
        gtk_window_present (GTK_WINDOW (dialog));
        self->action = UI_OVERLAY_ACTION_NONE;
        g_free (str);
      }
      break;
    default:
      break;
    }

  self->resizing_range = 0;
  self->resizing_range_start = 0;
  self->visible_track_diff = 0;
  self->lane_diff = 0;
  self->visible_at_diff = 0;

  g_debug ("drag end timeline done");
}

static void
drag_end (
  GtkGestureDrag * gesture,
  gdouble          offset_x,
  gdouble          offset_y,
  ArrangerWidget * self)
{
  g_debug ("arranger drag end starting...");

  if (ACTION_IS (SELECTING) || ACTION_IS (DELETE_SELECTING))
    {
      EVENTS_PUSH (ET_SELECTING_IN_ARRANGER, self);
    }

#undef ON_DRAG_END

  /* if something was clicked with ctrl without
   * moving */
  if (
    ACTION_IS (STARTING_MOVING) && self->start_object
    && self->ctrl_held)
    {
      /* if was selected, deselect it */
      if (self->start_object_was_selected)
        {
          arranger_object_select (
            self->start_object, F_NO_SELECT, F_APPEND,
            F_PUBLISH_EVENTS);
          g_debug ("ctrl-deselecting object");
        }
      /* if was deselected, select it */
      else
        {
          /* select it */
          arranger_object_select (
            self->start_object, F_SELECT, F_APPEND,
            F_PUBLISH_EVENTS);
          g_debug ("ctrl-selecting object");
        }
    }

  /* handle click without drag for
   * delete-selecting */
  if (
    (self->action == UI_OVERLAY_ACTION_STARTING_DELETE_SELECTION
     || self->action == UI_OVERLAY_ACTION_STARTING_ERASING)
    && self->drag_start_btn == GDK_BUTTON_PRIMARY)
    {
      self->action = UI_OVERLAY_ACTION_DELETE_SELECTING;
      ArrangerSelections * sel =
        arranger_widget_get_selections (self);
      g_return_if_fail (sel);
      arranger_selections_clear (
        sel, F_NO_FREE, F_NO_PUBLISH_EVENTS);
      self->sel_to_delete = arranger_selections_clone (sel);
      select_in_range (
        self, offset_x, offset_y, F_IN_RANGE, F_IGNORE_FROZEN,
        F_DELETE);
    }

  /* handle audition stop */
  if (
    self->action == UI_OVERLAY_ACTION_STARTING_AUDITIONING
    || self->action == UI_OVERLAY_ACTION_AUDITIONING)
    {
      if (self->was_paused)
        {
          transport_request_pause (TRANSPORT, true);
        }
      transport_set_playhead_pos (
        TRANSPORT, &self->playhead_pos_at_start);
    }

  switch (self->type)
    {
    case TYPE (TIMELINE):
      on_drag_end_timeline (self);
      break;
    case TYPE (AUDIO):
      on_drag_end_audio (self);
      break;
    case TYPE (MIDI):
      on_drag_end_midi (self);
      break;
    case TYPE (MIDI_MODIFIER):
      on_drag_end_midi_modifier (self);
      break;
    case TYPE (CHORD):
      on_drag_end_chord (self);
      break;
    case TYPE (AUTOMATION):
      on_drag_end_automation (self);
      break;
    default:
      break;
    }

  /* if right click, show context */
  if (gesture)
    {
      GdkEventSequence * sequence =
        gtk_gesture_single_get_current_sequence (
          GTK_GESTURE_SINGLE (gesture));
      GdkEvent * ev = gtk_gesture_get_last_event (
        GTK_GESTURE (gesture), sequence);
      guint btn;
      if (
        ev
        && (GDK_IS_EVENT_TYPE (ev, GDK_BUTTON_PRESS) || GDK_IS_EVENT_TYPE (ev, GDK_BUTTON_RELEASE)))
        {
          btn = gdk_button_event_get_button (ev);
          g_warn_if_fail (btn);
          if (
            btn == GDK_BUTTON_SECONDARY
            && self->action != UI_OVERLAY_ACTION_ERASING)
            {
              show_context_menu (
                self, self->start_x + offset_x,
                self->start_y + offset_y);
            }
        }
    }

  /* reset start coordinates and offsets */
  self->start_x = 0;
  self->start_y = 0;
  self->last_offset_x = 0;
  self->last_offset_y = 0;
  self->drag_update_started = false;
  self->last_adj_ticks_diff = 0;
  self->start_object = NULL;
  self->hovered_object = NULL;

  self->shift_held = 0;
  self->ctrl_held = 0;

  if (self->sel_at_start)
    {
      arranger_selections_free_full (self->sel_at_start);
      self->sel_at_start = NULL;
    }
  if (self->region_at_start)
    {
      arranger_object_free (
        (ArrangerObject *) self->region_at_start);
      self->region_at_start = NULL;
    }

  /* reset action */
  self->action = UI_OVERLAY_ACTION_NONE;

  /* queue redraw to hide the selection */
  /*gtk_widget_queue_draw (GTK_WIDGET (self->bg));*/

  arranger_widget_refresh_cursor (self);

  g_debug ("arranger drag end done");
}

/**
 * To be called after using arranger_widget_create_item() in
 * an action (ie, not from click + drag interaction with the
 * arranger) to finish the action.
 *
 * @return Whether an action was performed.
 */
bool
arranger_widget_finish_creating_item_from_action (
  ArrangerWidget * self,
  double           x,
  double           y)
{
  bool has_action = self->action != UI_OVERLAY_ACTION_NONE;

  drag_end (NULL, x, y, self);

  return has_action;
}

#if 0
/**
 * @param type The arranger object type, or -1 to
 *   search for all types.
 */
static ArrangerObject *
get_hit_timeline_object (
  ArrangerWidget *   self,
  ArrangerObjectType type,
  double             x,
  double             y)
{
  AutomationTrack * at =
    timeline_arranger_widget_get_at_at_y (
      self, y);
  TrackLane * lane = NULL;
  if (!at)
    lane =
      timeline_arranger_widget_get_track_lane_at_y (
        self, y);
  Track * track = NULL;

  /* get the position of x */
  Position pos;
  arranger_widget_px_to_pos (
    self, x, &pos, 1);

  /* check for hit automation regions */
  if (at)
    {
      if (type != ARRANGER_OBJECT_TYPE_ALL &&
          type != ARRANGER_OBJECT_TYPE_REGION)
        return NULL;

      /* return if any region matches the
       * position */
      for (int i = 0; i < at->num_regions; i++)
        {
          ZRegion * r = at->regions[i];
          if (region_is_hit (r, pos.frames, 1))
            {
              return (ArrangerObject *) r;
            }
        }
    }
  /* check for hit regions in lane */
  else if (lane)
    {
      if (type >= ARRANGER_OBJECT_TYPE_ALL &&
          type != ARRANGER_OBJECT_TYPE_REGION)
        return NULL;

      /* return if any region matches the
       * position */
      for (int i = 0; i < lane->num_regions; i++)
        {
          ZRegion * r = lane->regions[i];
          if (region_is_hit (r, pos.frames, 1))
            {
              return (ArrangerObject *) r;
            }
        }
    }
  /* check for hit regions in main track */
  else
    {
      track =
        timeline_arranger_widget_get_track_at_y (
          self, y);

      if (track)
        {
          for (int i = 0; i < track->num_lanes; i++)
            {
              lane = track->lanes[i];
              for (int j = 0; j < lane->num_regions;
                   j++)
                {
                  ZRegion * r = lane->regions[j];
                  if (region_is_hit (
                        r, pos.frames, 1))
                    {
                      return (ArrangerObject *) r;
                    }
                }
            }
        }
    }

  return NULL;
}
#endif

/**
 * Returns the ArrangerObject of the given type
 * at (x,y).
 *
 * @param type The arranger object type, or -1 to
 *   search for all types.
 * @param x X, or -1 to not check x.
 * @param y Y, or -1 to not check y.
 */
ArrangerObject *
arranger_widget_get_hit_arranger_object (
  ArrangerWidget *   self,
  ArrangerObjectType type,
  double             x,
  double             y)
{
  GPtrArray * objs_arr = g_ptr_array_new ();
  arranger_widget_get_hit_objects_at_point (
    self, type, x, y, objs_arr);
  ArrangerObject * obj = NULL;
  if (objs_arr->len > 0)
    {
      obj = (ArrangerObject *) g_ptr_array_index (
        objs_arr, objs_arr->len - 1);
    }

  g_ptr_array_unref (objs_arr);

  /*g_debug ("hit obj at %f %f: %p", x, y, obj);*/

  return obj;
}

/**
 * Wrapper of the UI functions based on the arranger
 * type.
 */
int
arranger_widget_pos_to_px (
  ArrangerWidget * self,
  Position *       pos,
  int              use_padding)
{
  if (self->type == TYPE (TIMELINE))
    {
      return ui_pos_to_px_timeline (pos, use_padding);
    }
  else
    {
      return ui_pos_to_px_editor (pos, use_padding);
    }

  g_return_val_if_reached (-1);
}

/**
 * Returns the ArrangerSelections for this
 * ArrangerWidget.
 */
ArrangerSelections *
arranger_widget_get_selections (ArrangerWidget * self)
{
  switch (self->type)
    {
    case TYPE (TIMELINE):
      return (ArrangerSelections *) TL_SELECTIONS;
    case TYPE (MIDI):
    case TYPE (MIDI_MODIFIER):
      return (ArrangerSelections *) MA_SELECTIONS;
    case TYPE (AUTOMATION):
      return (ArrangerSelections *) AUTOMATION_SELECTIONS;
    case TYPE (CHORD):
      return (ArrangerSelections *) CHORD_SELECTIONS;
    case TYPE (AUDIO):
      return (ArrangerSelections *) AUDIO_SELECTIONS;
    default:
      g_critical ("should not be reached");
      return (ArrangerSelections *) TL_SELECTIONS;
    }
}

/**
 * Get all objects currently present in the arranger.
 */
void
arranger_widget_get_all_objects (
  ArrangerWidget * self,
  GPtrArray *      objs_arr)
{
  RulerWidget * ruler = arranger_widget_get_ruler (self);
  GdkRectangle  rect = {
    0,
    0,
    (int) ruler->total_px,
    arranger_widget_get_total_height (self),
  };

  arranger_widget_get_hit_objects_in_rect (
    self, ARRANGER_OBJECT_TYPE_ALL, &rect, objs_arr);
}

/**
 * Returns the total height (including off-screen).
 */
int
arranger_widget_get_total_height (ArrangerWidget * self)
{
  int height = 0;
  switch (self->type)
    {
    case TYPE (TIMELINE):
      if (self->is_pinned)
        {
          height = gtk_widget_get_allocated_height (
            GTK_WIDGET (self));
        }
      else
        {
          height = gtk_widget_get_allocated_height (
            GTK_WIDGET (MW_TRACKLIST));
        }
      break;
    case TYPE (MIDI):
      height = gtk_widget_get_allocated_height (
        GTK_WIDGET (MW_PIANO_ROLL_KEYS));
      break;
    default:
      height =
        gtk_widget_get_allocated_height (GTK_WIDGET (self));
      break;
    }

  return height;
}

RulerWidget *
arranger_widget_get_ruler (ArrangerWidget * self)
{
  return self->type == TYPE (TIMELINE) ? MW_RULER : EDITOR_RULER;
}

/**
 * Returns the current visible rectangle.
 *
 * @param rect The rectangle to fill in.
 */
void
arranger_widget_get_visible_rect (
  ArrangerWidget * self,
  GdkRectangle *   rect)
{
  gtk_widget_get_allocation (GTK_WIDGET (self), rect);
  const EditorSettings settings =
    arranger_widget_get_editor_setting_values (self);
  rect->x = settings.scroll_start_x;
  rect->y = settings.scroll_start_y;
}

bool
arranger_widget_is_playhead_visible (ArrangerWidget * self)
{
  GdkRectangle rect;
  arranger_widget_get_visible_rect (self, &rect);

  int playhead_x = arranger_widget_get_playhead_px (self);
  int min_x = MIN (self->last_playhead_px, playhead_x);
  min_x = MAX (min_x - 4, rect.x);
  int max_x = MAX (self->last_playhead_px, playhead_x);
  max_x = MIN (max_x + 4, rect.x + rect.width);

  int width = max_x - min_x;

  return width >= 0;
}

static gboolean
on_scroll (
  GtkEventControllerScroll * scroll_controller,
  gdouble                    dx,
  gdouble                    dy,
  gpointer                   user_data)
{
  ArrangerWidget * self = Z_ARRANGER_WIDGET (user_data);

#if 0
<<<<<<< HEAD
  event = gtk_event_controller_get_current_event (controller);

  source_device = gdk_event_get_device (event);
  input_source = gdk_device_get_source (source_device);

=======
  GdkEvent * event = gtk_event_controller_get_current_event (GTK_EVENT_CONTROLLER (scroll_controller));
  GdkDevice * source_device = gdk_event_get_device (event);
  GdkInputSource input_source = gdk_device_get_source (source_device);
>>>>>>> 33039f3c
  /* adjust for scroll unit */
  /* TODO */
  GdkScrollUnit scroll_unit = gtk_event_controller_scroll_get_unit (scroll_controller);
  if (scroll_unit == GDK_SCROLL_UNIT_WHEEL)
    {
      g_debug ("wheel");
      /*double page_size =*/
      /*double scroll_step = pow (page_size, 2.0 / 3.0);*/
    }
  else if (scroll_unit == GDK_SCROLL_UNIT_SURFACE)
    {
      g_debug ("unit interface");
      dx *= MAGIC_SCROLL_FACTOR;
    }
#endif

  double x = self->hover_x;
  double y = self->hover_y;

  g_debug (
    "scrolled to %.1f (d %d), %.1f (d %d)", x, (int) dx, y,
    (int) dy);

  EVENTS_PUSH (ET_ARRANGER_SCROLLED, self);

  GdkModifierType modifier_type =
    gtk_event_controller_get_current_event_state (
      GTK_EVENT_CONTROLLER (scroll_controller));

  bool ctrl_held = modifier_type & GDK_CONTROL_MASK;
  if (ctrl_held)
    {
      /* if shift also pressed, handle vertical zoom */
      if (modifier_type & GDK_SHIFT_MASK)
        {
          if (self->type == TYPE (MIDI))
            {
              midi_arranger_handle_vertical_zoom_scroll (
                self, scroll_controller, dy);
            }
          else if (self->type == TYPE (TIMELINE))
            {
              tracklist_widget_handle_vertical_zoom_scroll (
                MW_TRACKLIST, scroll_controller, dy);
            }

          /* TODO also update hover y since we're using it
           * here */
          /*self->hover_y = new_y;*/
        }
      /* else if just control pressed handle horizontal
       * zoom */
      else
        {
          RulerWidget * ruler =
            arranger_widget_get_ruler (self);

          /* get current adjustment so we can get the
           * difference from the cursor */
          EditorSettings * settings =
            arranger_widget_get_editor_settings (self);

          /* get position of cursor */
          Position cursor_pos;
          arranger_widget_px_to_pos (
            self, x, &cursor_pos, F_PADDING);
          /*position_print (&cursor_pos);*/

          /* get px diff so we can calculate the new
           * adjustment later */
          double diff = x - (double) settings->scroll_start_x;

          double scroll_multiplier =
            (dy > 0) ? (1.0 / 1.3) : 1.3;
          ruler_widget_set_zoom_level (
            ruler,
            ruler_widget_get_zoom_level (ruler)
              * scroll_multiplier);

          int new_x = arranger_widget_pos_to_px (
            self, &cursor_pos, F_PADDING);

          editor_settings_set_scroll_start_x (
            settings, new_x - (int) diff, F_VALIDATE);

          /* refresh relevant widgets */
          if (self->type == TYPE (TIMELINE))
            {
              timeline_minimap_widget_refresh (
                MW_TIMELINE_MINIMAP);
            }

          /* also update hover x since we're using it here */
          self->hover_x = new_x;
        }
    }
  else /* else if not ctrl held */
    {
      /* scroll normally */
      const int scroll_amt = RW_SCROLL_SPEED;
      int       scroll_x = 0;
      int       scroll_y = 0;

      /* if scrolling on x-axis from a touch pad */
      if (!math_doubles_equal (dx, 0.0))
        {
          scroll_x = (int) dx;
        }
      else if (modifier_type & GDK_SHIFT_MASK)
        {
          scroll_x = (int) dy;
          scroll_y = 0;
        }
      else
        {
          scroll_x = 0;

          /* if not midi modifier and not pinned timeline,
           * handle the scroll, otherwise ignore */
          if (
            self->type != TYPE (MIDI_MODIFIER)
            && !(
              self->type == TYPE (TIMELINE) && self->is_pinned))
            {
              scroll_y = (int) dy;
            }
        }
      EditorSettings * settings =
        arranger_widget_get_editor_settings (self);
      scroll_x = scroll_x * scroll_amt;
      scroll_y = scroll_y * scroll_amt;
      int scroll_x_before = settings->scroll_start_x;
      int scroll_y_before = settings->scroll_start_y;
      editor_settings_append_scroll (
        settings, scroll_x, scroll_y, F_VALIDATE);

      /* also adjust the drag offsets (in case we are currently
       * dragging */
      scroll_x = settings->scroll_start_x - scroll_x_before;
      scroll_y = settings->scroll_start_y - scroll_y_before;
      self->offset_x_from_scroll += scroll_x;
      self->offset_y_from_scroll += scroll_y;

      /* auto-scroll linked widgets */
      if (scroll_y != 0)
        {
          if (self->type == TYPE (TIMELINE) && !self->is_pinned)
            {
              tracklist_widget_set_unpinned_scroll_start_y (
                MW_TRACKLIST, settings->scroll_start_y);
            }
          else if (self->type == TYPE (MIDI))
            {
              midi_editor_space_widget_set_piano_keys_scroll_start_y (
                MW_MIDI_EDITOR_SPACE,
                settings->scroll_start_y);
            }
          else if (self->type == TYPE (CHORD))
            {
              chord_editor_space_widget_set_chord_keys_scroll_start_y (
                MW_CHORD_EDITOR_SPACE,
                settings->scroll_start_y);
            }
        }
    }

  return true;
}

static void
on_leave (
  GtkEventControllerMotion * motion_controller,
  ArrangerWidget *           self)
{
  switch (self->type)
    {
    case TYPE (TIMELINE):
      timeline_arranger_widget_set_cut_lines_visible (self);
      break;
    case TYPE (CHORD):
      self->hovered_chord_index = -1;
      break;
    case TYPE (MIDI):
      midi_arranger_widget_set_hovered_note (self, -1);
      break;
    default:
      break;
    }

  self->hovered = false;
}

/**
 * Motion callback.
 */
static void
on_motion (
  GtkEventControllerMotion * motion_controller,
  gdouble                    x,
  gdouble                    y,
  ArrangerWidget *           self)
{
  const EditorSettings settings =
    arranger_widget_get_editor_setting_values (self);
  x += settings.scroll_start_x;
  y += settings.scroll_start_y;
  x = MAX (x, 0.0);
  y = MAX (y, 0.0);
  self->hover_x = x;
  self->hover_y = y;

  GdkModifierType state =
    gtk_event_controller_get_current_event_state (
      GTK_EVENT_CONTROLLER (motion_controller));
  if (state)
    {
      /*self->alt_held = state & GDK_ALT_MASK;*/
      /*self->ctrl_held = state & GDK_CONTROL_MASK;*/
      /*self->shift_held = state & GDK_SHIFT_MASK;*/
    }

  /* highlight hovered object */
  ArrangerObject * obj =
    arranger_widget_get_hit_arranger_object (
      self, ARRANGER_OBJECT_TYPE_ALL, self->hover_x,
      self->hover_y);
  if (obj && arranger_object_is_frozen (obj))
    {
      obj = NULL;
    }
  if (self->hovered_object != obj)
    {
      g_warn_if_fail (
        !self->hovered_object
        || IS_ARRANGER_OBJECT (self->hovered_object));
      self->hovered_object = obj;
    }

  if (ACTION_IS (CUTTING) && !self->alt_held && P_TOOL != TOOL_CUT)
    {
      self->action = UI_OVERLAY_ACTION_NONE;
    }

  arranger_widget_refresh_cursor (self);

  switch (self->type)
    {
    case TYPE (TIMELINE):
      timeline_arranger_widget_set_cut_lines_visible (self);
      break;
    case TYPE (CHORD):
      self->hovered_chord_index =
        chord_arranger_widget_get_chord_at_y (y);
      break;
    case TYPE (MIDI):
      midi_arranger_widget_set_hovered_note (
        self,
        piano_roll_keys_widget_get_key_from_y (
          MW_PIANO_ROLL_KEYS, y));
      break;
    default:
      break;
    }

  self->hovered = true;
}

static void
on_focus_leave (
  GtkEventControllerFocus * focus,
  ArrangerWidget *          self)
{
  g_debug ("arranger focus out");

  self->alt_held = 0;
  self->ctrl_held = 0;
  self->shift_held = 0;
}

/**
 * Wrapper for ui_px_to_pos depending on the
 * arranger type.
 */
void
arranger_widget_px_to_pos (
  ArrangerWidget * self,
  double           px,
  Position *       pos,
  bool             has_padding)
{
  if (self->type == TYPE (TIMELINE))
    {
      ui_px_to_pos_timeline (px, pos, has_padding);
    }
  else
    {
      ui_px_to_pos_editor (px, pos, has_padding);
    }
}

static ArrangerCursor
get_audio_arranger_cursor (ArrangerWidget * self, Tool tool)
{
  ArrangerCursor  ac = ARRANGER_CURSOR_SELECT;
  UiOverlayAction action = self->action;

  switch (action)
    {
    case UI_OVERLAY_ACTION_NONE:
      if (
        P_TOOL == TOOL_SELECT_NORMAL
        || P_TOOL == TOOL_SELECT_STRETCH)
        {
          /* gain line */
          if (audio_arranger_widget_is_cursor_gain (
                self, self->hover_x, self->hover_y))
            return ARRANGER_CURSOR_RESIZING_UP;

          if (!is_cursor_in_top_half (self, self->hover_y))
            {
              /* set cursor to range selection */
              return ARRANGER_CURSOR_RANGE;
            }

          /* resize fade in */
          /* note cursor is opposite */
          if (audio_arranger_widget_is_cursor_in_fade (
                self, self->hover_x, self->hover_y, true, true))
            {
              return ARRANGER_CURSOR_RESIZING_R_FADE;
            }
          /* resize fade out */
          if (audio_arranger_widget_is_cursor_in_fade (
                self, self->hover_x, self->hover_y, false,
                true))
            {
              return ARRANGER_CURSOR_RESIZING_L_FADE;
            }
          /* fade in curviness */
          if (audio_arranger_widget_is_cursor_in_fade (
                self, self->hover_x, self->hover_y, true,
                false))
            {
              return ARRANGER_CURSOR_RESIZING_UP_FADE_IN;
            }
          /* fade out curviness */
          if (audio_arranger_widget_is_cursor_in_fade (
                self, self->hover_x, self->hover_y, false,
                false))
            {
              return ARRANGER_CURSOR_RESIZING_UP_FADE_OUT;
            }

          /* set cursor to normal */
          return ARRANGER_CURSOR_SELECT;
        }
      else if (P_TOOL == TOOL_EDIT)
        ac = ARRANGER_CURSOR_EDIT;
      else if (P_TOOL == TOOL_ERASER)
        ac = ARRANGER_CURSOR_ERASER;
      else if (P_TOOL == TOOL_RAMP)
        ac = ARRANGER_CURSOR_RAMP;
      else if (P_TOOL == TOOL_AUDITION)
        ac = ARRANGER_CURSOR_AUDITION;
      break;
    case UI_OVERLAY_ACTION_STARTING_DELETE_SELECTION:
    case UI_OVERLAY_ACTION_DELETE_SELECTING:
    case UI_OVERLAY_ACTION_STARTING_ERASING:
    case UI_OVERLAY_ACTION_ERASING:
      ac = ARRANGER_CURSOR_ERASER;
      break;
    case UI_OVERLAY_ACTION_STARTING_MOVING_COPY:
    case UI_OVERLAY_ACTION_MOVING_COPY:
      ac = ARRANGER_CURSOR_GRABBING_COPY;
      break;
    case UI_OVERLAY_ACTION_STARTING_MOVING:
    case UI_OVERLAY_ACTION_MOVING:
      ac = ARRANGER_CURSOR_GRABBING;
      break;
    case UI_OVERLAY_ACTION_STARTING_MOVING_LINK:
    case UI_OVERLAY_ACTION_MOVING_LINK:
      ac = ARRANGER_CURSOR_GRABBING_LINK;
      break;
    case UI_OVERLAY_ACTION_STARTING_PANNING:
    case UI_OVERLAY_ACTION_PANNING:
      ac = ARRANGER_CURSOR_PANNING;
      break;
    case UI_OVERLAY_ACTION_RESIZING_UP:
      ac = ARRANGER_CURSOR_RESIZING_UP;
      break;
    case UI_OVERLAY_ACTION_RESIZING_UP_FADE_IN:
      ac = ARRANGER_CURSOR_RESIZING_UP_FADE_IN;
      break;
    case UI_OVERLAY_ACTION_RESIZING_UP_FADE_OUT:
      ac = ARRANGER_CURSOR_RESIZING_UP_FADE_OUT;
      break;
    case UI_OVERLAY_ACTION_RESIZING_L:
      ac = ARRANGER_CURSOR_RESIZING_L;
      break;
    case UI_OVERLAY_ACTION_RESIZING_L_FADE:
      ac = ARRANGER_CURSOR_RESIZING_L_FADE;
      break;
    case UI_OVERLAY_ACTION_RESIZING_R:
      ac = ARRANGER_CURSOR_RESIZING_R;
      break;
    case UI_OVERLAY_ACTION_RESIZING_R_FADE:
      ac = ARRANGER_CURSOR_RESIZING_R_FADE;
      break;
    default:
      ac = ARRANGER_CURSOR_SELECT;
      break;
    }

  return ac;
}

static ArrangerCursor
get_midi_modifier_arranger_cursor (
  ArrangerWidget * self,
  Tool             tool)
{
  ArrangerCursor  ac = ARRANGER_CURSOR_SELECT;
  UiOverlayAction action = self->action;

  switch (action)
    {
    case UI_OVERLAY_ACTION_NONE:
      if (tool == TOOL_SELECT_NORMAL || tool == TOOL_SELECT_STRETCH)
        {
          ArrangerObject * vel_obj =
            arranger_widget_get_hit_arranger_object (
              (ArrangerWidget *) self,
              ARRANGER_OBJECT_TYPE_VELOCITY, self->hover_x,
              self->hover_y);
          int is_hit = vel_obj != NULL;

          if (is_hit)
            {
              int is_resize = arranger_object_is_resize_up (
                vel_obj,
                (int) self->hover_x - vel_obj->full_rect.x,
                (int) self->hover_y - vel_obj->full_rect.y);
              if (is_resize)
                {
                  return ARRANGER_CURSOR_RESIZING_UP;
                }
            }

          return ARRANGER_CURSOR_SELECT;
        }
      else if (P_TOOL == TOOL_EDIT)
        ac = ARRANGER_CURSOR_EDIT;
      else if (P_TOOL == TOOL_ERASER)
        ac = ARRANGER_CURSOR_ERASER;
      else if (P_TOOL == TOOL_RAMP)
        ac = ARRANGER_CURSOR_RAMP;
      else if (P_TOOL == TOOL_AUDITION)
        ac = ARRANGER_CURSOR_AUDITION;
      break;
    case UI_OVERLAY_ACTION_STARTING_DELETE_SELECTION:
    case UI_OVERLAY_ACTION_DELETE_SELECTING:
    case UI_OVERLAY_ACTION_STARTING_ERASING:
    case UI_OVERLAY_ACTION_ERASING:
      ac = ARRANGER_CURSOR_ERASER;
      break;
    case UI_OVERLAY_ACTION_STARTING_MOVING_COPY:
    case UI_OVERLAY_ACTION_MOVING_COPY:
      ac = ARRANGER_CURSOR_GRABBING_COPY;
      break;
    case UI_OVERLAY_ACTION_STARTING_MOVING:
    case UI_OVERLAY_ACTION_MOVING:
      ac = ARRANGER_CURSOR_GRABBING;
      break;
    case UI_OVERLAY_ACTION_STARTING_MOVING_LINK:
    case UI_OVERLAY_ACTION_MOVING_LINK:
      ac = ARRANGER_CURSOR_GRABBING_LINK;
      break;
    case UI_OVERLAY_ACTION_STARTING_PANNING:
    case UI_OVERLAY_ACTION_PANNING:
      ac = ARRANGER_CURSOR_PANNING;
      break;
    case UI_OVERLAY_ACTION_RESIZING_L:
      ac = ARRANGER_CURSOR_RESIZING_L;
      break;
    case UI_OVERLAY_ACTION_RESIZING_R:
      ac = ARRANGER_CURSOR_RESIZING_R;
      break;
    case UI_OVERLAY_ACTION_RESIZING_UP:
      ac = ARRANGER_CURSOR_RESIZING_UP;
      break;
    case UI_OVERLAY_ACTION_STARTING_SELECTION:
    case UI_OVERLAY_ACTION_SELECTING:
      ac = ARRANGER_CURSOR_SELECT;
      /* TODO depends on tool */
      break;
    case UI_OVERLAY_ACTION_STARTING_RAMP:
    case UI_OVERLAY_ACTION_RAMPING:
      ac = ARRANGER_CURSOR_RAMP;
      break;
    /* editing */
    case UI_OVERLAY_ACTION_AUTOFILLING:
      ac = ARRANGER_CURSOR_EDIT;
      break;
    default:
      g_warn_if_reached ();
      ac = ARRANGER_CURSOR_SELECT;
      break;
    }

  return ac;
}

static ArrangerCursor
get_chord_arranger_cursor (ArrangerWidget * self, Tool tool)
{
  ArrangerCursor  ac = ARRANGER_CURSOR_SELECT;
  UiOverlayAction action = self->action;

  int is_hit =
    arranger_widget_get_hit_arranger_object (
      (ArrangerWidget *) self,
      ARRANGER_OBJECT_TYPE_CHORD_OBJECT, self->hover_x,
      self->hover_y)
    != NULL;

  switch (action)
    {
    case UI_OVERLAY_ACTION_NONE:
      switch (P_TOOL)
        {
        case TOOL_SELECT_NORMAL:
          {
            if (is_hit)
              {
                return ARRANGER_CURSOR_GRAB;
              }
            else
              {
                /* set cursor to normal */
                return ARRANGER_CURSOR_SELECT;
              }
          }
          break;
        case TOOL_SELECT_STRETCH:
          break;
        case TOOL_EDIT:
          ac = ARRANGER_CURSOR_EDIT;
          break;
        case TOOL_CUT:
          ac = ARRANGER_CURSOR_CUT;
          break;
        case TOOL_ERASER:
          ac = ARRANGER_CURSOR_ERASER;
          break;
        case TOOL_RAMP:
          ac = ARRANGER_CURSOR_RAMP;
          break;
        case TOOL_AUDITION:
          ac = ARRANGER_CURSOR_AUDITION;
          break;
        }
      break;
    case UI_OVERLAY_ACTION_STARTING_DELETE_SELECTION:
    case UI_OVERLAY_ACTION_DELETE_SELECTING:
    case UI_OVERLAY_ACTION_STARTING_ERASING:
    case UI_OVERLAY_ACTION_ERASING:
      ac = ARRANGER_CURSOR_ERASER;
      break;
    case UI_OVERLAY_ACTION_STARTING_MOVING_COPY:
    case UI_OVERLAY_ACTION_MOVING_COPY:
      ac = ARRANGER_CURSOR_GRABBING_COPY;
      break;
    case UI_OVERLAY_ACTION_STARTING_MOVING:
    case UI_OVERLAY_ACTION_MOVING:
      ac = ARRANGER_CURSOR_GRABBING;
      break;
    case UI_OVERLAY_ACTION_STARTING_MOVING_LINK:
    case UI_OVERLAY_ACTION_MOVING_LINK:
      ac = ARRANGER_CURSOR_GRABBING_LINK;
      break;
    case UI_OVERLAY_ACTION_STARTING_PANNING:
    case UI_OVERLAY_ACTION_PANNING:
      ac = ARRANGER_CURSOR_PANNING;
      break;
    case UI_OVERLAY_ACTION_RESIZING_L:
      ac = ARRANGER_CURSOR_RESIZING_L;
      break;
    case UI_OVERLAY_ACTION_RESIZING_R:
      ac = ARRANGER_CURSOR_RESIZING_R;
      break;
    default:
      ac = ARRANGER_CURSOR_SELECT;
      break;
    }

  return ac;
}

static ArrangerCursor
get_automation_arranger_cursor (ArrangerWidget * self, Tool tool)
{
  ArrangerCursor  ac = ARRANGER_CURSOR_SELECT;
  UiOverlayAction action = self->action;

  ArrangerObject * hit_obj =
    arranger_widget_get_hit_arranger_object (
      (ArrangerWidget *) self,
      ARRANGER_OBJECT_TYPE_AUTOMATION_POINT, self->hover_x,
      self->hover_y);

  switch (action)
    {
    case UI_OVERLAY_ACTION_NONE:
      switch (P_TOOL)
        {
        case TOOL_SELECT_NORMAL:
          {
            if (hit_obj)
              {
                if (automation_point_is_point_hit (
                      (AutomationPoint *) hit_obj,
                      self->hover_x, self->hover_y))
                  {
                    return ARRANGER_CURSOR_GRAB;
                  }
                else
                  {
                    return ARRANGER_CURSOR_RESIZING_UP;
                  }
              }
            else
              {
                /* set cursor to normal */
                return ARRANGER_CURSOR_SELECT;
              }
          }
          break;
        case TOOL_SELECT_STRETCH:
          break;
        case TOOL_EDIT:
          ac = ARRANGER_CURSOR_EDIT;
          break;
        case TOOL_CUT:
          ac = ARRANGER_CURSOR_CUT;
          break;
        case TOOL_ERASER:
          ac = ARRANGER_CURSOR_ERASER;
          break;
        case TOOL_RAMP:
          ac = ARRANGER_CURSOR_RAMP;
          break;
        case TOOL_AUDITION:
          ac = ARRANGER_CURSOR_AUDITION;
          break;
        }
      break;
    case UI_OVERLAY_ACTION_STARTING_DELETE_SELECTION:
    case UI_OVERLAY_ACTION_DELETE_SELECTING:
    case UI_OVERLAY_ACTION_STARTING_ERASING:
    case UI_OVERLAY_ACTION_ERASING:
      ac = ARRANGER_CURSOR_ERASER;
      break;
    case UI_OVERLAY_ACTION_STARTING_MOVING_COPY:
    case UI_OVERLAY_ACTION_MOVING_COPY:
      ac = ARRANGER_CURSOR_GRABBING_COPY;
      break;
    case UI_OVERLAY_ACTION_STARTING_MOVING:
    case UI_OVERLAY_ACTION_MOVING:
      ac = ARRANGER_CURSOR_GRABBING;
      break;
    case UI_OVERLAY_ACTION_STARTING_MOVING_LINK:
    case UI_OVERLAY_ACTION_MOVING_LINK:
      ac = ARRANGER_CURSOR_GRABBING_LINK;
      break;
    case UI_OVERLAY_ACTION_STARTING_PANNING:
    case UI_OVERLAY_ACTION_PANNING:
      ac = ARRANGER_CURSOR_PANNING;
      break;
    case UI_OVERLAY_ACTION_RESIZING_L:
      ac = ARRANGER_CURSOR_RESIZING_L;
      break;
    case UI_OVERLAY_ACTION_RESIZING_R:
      ac = ARRANGER_CURSOR_RESIZING_R;
      break;
    case UI_OVERLAY_ACTION_RESIZING_UP:
      ac = ARRANGER_CURSOR_GRABBING;
      break;
    case UI_OVERLAY_ACTION_AUTOFILLING:
      ac = ARRANGER_CURSOR_AUTOFILL;
      break;
    case UI_OVERLAY_ACTION_STARTING_SELECTION:
    case UI_OVERLAY_ACTION_SELECTING:
    case UI_OVERLAY_ACTION_CREATING_MOVING:
      ac = ARRANGER_CURSOR_SELECT;
      break;
    default:
      g_warn_if_reached ();
      ac = ARRANGER_CURSOR_SELECT;
      break;
    }

  return ac;
}

static ArrangerCursor
get_timeline_cursor (ArrangerWidget * self, Tool tool)
{
  ArrangerCursor  ac = ARRANGER_CURSOR_SELECT;
  UiOverlayAction action = self->action;

  ArrangerObject * r_obj =
    arranger_widget_get_hit_arranger_object (
      (ArrangerWidget *) self, ARRANGER_OBJECT_TYPE_REGION,
      self->hover_x, self->hover_y);
  ArrangerObject * s_obj =
    arranger_widget_get_hit_arranger_object (
      (ArrangerWidget *) self,
      ARRANGER_OBJECT_TYPE_SCALE_OBJECT, self->hover_x,
      self->hover_y);
  ArrangerObject * m_obj =
    arranger_widget_get_hit_arranger_object (
      (ArrangerWidget *) self, ARRANGER_OBJECT_TYPE_MARKER,
      self->hover_x, self->hover_y);

  if (r_obj && arranger_object_is_frozen (r_obj))
    {
      r_obj = NULL;
    }
  if (s_obj && arranger_object_is_frozen (s_obj))
    {
      s_obj = NULL;
    }
  if (m_obj && arranger_object_is_frozen (m_obj))
    {
      m_obj = NULL;
    }
  int is_hit = r_obj || s_obj || m_obj;

  switch (action)
    {
    case UI_OVERLAY_ACTION_NONE:
      switch (P_TOOL)
        {
        case TOOL_SELECT_NORMAL:
        case TOOL_SELECT_STRETCH:
          {
            if (is_hit)
              {
                if (r_obj)
                  {
                    if (self->alt_held)
                      return ARRANGER_CURSOR_CUT;
                    int wx =
                      (int) self->hover_x - r_obj->full_rect.x;
                    int wy =
                      (int) self->hover_y - r_obj->full_rect.y;
                    int is_fade_in_point =
                      arranger_object_is_fade_in (
                        r_obj, wx, wy, 1, 0);
                    int is_fade_out_point =
                      arranger_object_is_fade_out (
                        r_obj, wx, wy, 1, 0);
                    int is_fade_in_outer_region =
                      arranger_object_is_fade_in (
                        r_obj, wx, wy, 0, 1);
                    int is_fade_out_outer_region =
                      arranger_object_is_fade_out (
                        r_obj, wx, wy, 0, 1);
                    int is_resize_l =
                      arranger_object_is_resize_l (r_obj, wx);
                    int is_resize_r =
                      arranger_object_is_resize_r (r_obj, wx);
                    int is_resize_loop =
                      arranger_object_is_resize_loop (
                        r_obj, wy);
                    bool is_rename = arranger_object_is_rename (
                      r_obj, wx, wy);
                    if (is_fade_in_point)
                      return ARRANGER_CURSOR_FADE_IN;
                    else if (is_fade_out_point)
                      return ARRANGER_CURSOR_FADE_OUT;
                    else if (is_resize_l && is_resize_loop)
                      {
                        return ARRANGER_CURSOR_RESIZING_L_LOOP;
                      }
                    else if (is_resize_l)
                      {
                        if (P_TOOL == TOOL_SELECT_NORMAL)
                          return ARRANGER_CURSOR_RESIZING_L;
                        else if (P_TOOL == TOOL_SELECT_STRETCH)
                          {
                            return ARRANGER_CURSOR_STRETCHING_L;
                          }
                      }
                    else if (is_resize_r && is_resize_loop)
                      return ARRANGER_CURSOR_RESIZING_R_LOOP;
                    else if (is_resize_r)
                      {
                        if (P_TOOL == TOOL_SELECT_NORMAL)
                          return ARRANGER_CURSOR_RESIZING_R;
                        else if (P_TOOL == TOOL_SELECT_STRETCH)
                          return ARRANGER_CURSOR_STRETCHING_R;
                      }
                    else if (is_fade_in_outer_region)
                      return ARRANGER_CURSOR_FADE_IN;
                    else if (is_fade_out_outer_region)
                      return ARRANGER_CURSOR_FADE_OUT;
                    else if (is_rename)
                      return ARRANGER_CURSOR_RENAME;
                  }
                return ARRANGER_CURSOR_GRAB;
              }
            else
              {
                Track * track =
                  timeline_arranger_widget_get_track_at_y (
                    self, self->hover_y);

                if (track)
                  {
                    if (track_widget_is_cursor_in_range_select_half (
                          track->widget, self->hover_y))
                      {
                        /* set cursor to range
                       * selection */
                        return ARRANGER_CURSOR_RANGE;
                      }
                    else
                      {
                        /* set cursor to normal */
                        return ARRANGER_CURSOR_SELECT;
                      }
                  }
                else
                  {
                    /* set cursor to normal */
                    return ARRANGER_CURSOR_SELECT;
                  }
              }
          }
          break;
        case TOOL_EDIT:
          ac = ARRANGER_CURSOR_EDIT;
          break;
        case TOOL_CUT:
          ac = ARRANGER_CURSOR_CUT;
          break;
        case TOOL_ERASER:
          ac = ARRANGER_CURSOR_ERASER;
          break;
        case TOOL_RAMP:
          ac = ARRANGER_CURSOR_RAMP;
          break;
        case TOOL_AUDITION:
          ac = ARRANGER_CURSOR_AUDITION;
          break;
        }
      break;
    case UI_OVERLAY_ACTION_STARTING_DELETE_SELECTION:
    case UI_OVERLAY_ACTION_DELETE_SELECTING:
    case UI_OVERLAY_ACTION_STARTING_ERASING:
    case UI_OVERLAY_ACTION_ERASING:
      ac = ARRANGER_CURSOR_ERASER;
      break;
    case UI_OVERLAY_ACTION_STARTING_MOVING_COPY:
    case UI_OVERLAY_ACTION_MOVING_COPY:
      ac = ARRANGER_CURSOR_GRABBING_COPY;
      break;
    case UI_OVERLAY_ACTION_STARTING_MOVING_LINK:
    case UI_OVERLAY_ACTION_MOVING_LINK:
      ac = ARRANGER_CURSOR_GRABBING_LINK;
      break;
    case UI_OVERLAY_ACTION_STARTING_MOVING:
    case UI_OVERLAY_ACTION_CREATING_MOVING:
    case UI_OVERLAY_ACTION_MOVING:
      ac = ARRANGER_CURSOR_GRABBING;
      break;
    case UI_OVERLAY_ACTION_STARTING_PANNING:
    case UI_OVERLAY_ACTION_PANNING:
      ac = ARRANGER_CURSOR_PANNING;
      break;
    case UI_OVERLAY_ACTION_STRETCHING_L:
      ac = ARRANGER_CURSOR_STRETCHING_L;
      break;
    case UI_OVERLAY_ACTION_RESIZING_L:
      if (self->resizing_range)
        ac = ARRANGER_CURSOR_RANGE;
      else
        ac = ARRANGER_CURSOR_RESIZING_L;
      break;
    case UI_OVERLAY_ACTION_RESIZING_L_LOOP:
      ac = ARRANGER_CURSOR_RESIZING_L_LOOP;
      break;
    case UI_OVERLAY_ACTION_RESIZING_L_FADE:
      ac = ARRANGER_CURSOR_FADE_IN;
      break;
    case UI_OVERLAY_ACTION_STRETCHING_R:
      ac = ARRANGER_CURSOR_STRETCHING_R;
      break;
    case UI_OVERLAY_ACTION_CREATING_RESIZING_R:
    case UI_OVERLAY_ACTION_RESIZING_R:
      if (self->resizing_range)
        ac = ARRANGER_CURSOR_RANGE;
      else
        ac = ARRANGER_CURSOR_RESIZING_R;
      break;
    case UI_OVERLAY_ACTION_RESIZING_R_LOOP:
      ac = ARRANGER_CURSOR_RESIZING_R_LOOP;
      break;
    case UI_OVERLAY_ACTION_RESIZING_R_FADE:
      ac = ARRANGER_CURSOR_FADE_OUT;
      break;
    case UI_OVERLAY_ACTION_RESIZING_UP_FADE_IN:
      ac = ARRANGER_CURSOR_FADE_IN;
      break;
    case UI_OVERLAY_ACTION_RESIZING_UP_FADE_OUT:
      ac = ARRANGER_CURSOR_FADE_OUT;
      break;
    case UI_OVERLAY_ACTION_AUTOFILLING:
      ac = ARRANGER_CURSOR_AUTOFILL;
      break;
    case UI_OVERLAY_ACTION_STARTING_SELECTION:
    case UI_OVERLAY_ACTION_SELECTING:
      ac = ARRANGER_CURSOR_SELECT;
      break;
    case UI_OVERLAY_ACTION_RENAMING:
      ac = ARRANGER_CURSOR_RENAME;
      break;
    case UI_OVERLAY_ACTION_CUTTING:
      ac = ARRANGER_CURSOR_CUT;
      break;
    case UI_OVERLAY_ACTION_STARTING_AUDITIONING:
    case UI_OVERLAY_ACTION_AUDITIONING:
      ac = ARRANGER_CURSOR_AUDITION;
      break;
    default:
      g_warn_if_reached ();
      ac = ARRANGER_CURSOR_SELECT;
      break;
    }

  return ac;
}

static ArrangerCursor
get_midi_arranger_cursor (ArrangerWidget * self, Tool tool)
{
  ArrangerCursor  ac = ARRANGER_CURSOR_SELECT;
  UiOverlayAction action = self->action;

  ArrangerObject * obj =
    arranger_widget_get_hit_arranger_object (
      (ArrangerWidget *) self, ARRANGER_OBJECT_TYPE_MIDI_NOTE,
      self->hover_x, self->hover_y);
  int is_hit = obj != NULL;

  bool drum_mode =
    arranger_widget_get_drum_mode_enabled (self);

  switch (action)
    {
    case UI_OVERLAY_ACTION_NONE:
      if (
        tool == TOOL_SELECT_NORMAL
        || tool == TOOL_SELECT_STRETCH || tool == TOOL_EDIT)
        {
          int is_resize_l = 0, is_resize_r = 0;

          if (is_hit)
            {
              is_resize_l = arranger_object_is_resize_l (
                obj, (int) self->hover_x - obj->full_rect.x);
              is_resize_r = arranger_object_is_resize_r (
                obj, (int) self->hover_x - obj->full_rect.x);
            }

          if (is_hit && is_resize_l && !drum_mode)
            {
              return ARRANGER_CURSOR_RESIZING_L;
            }
          else if (is_hit && is_resize_r && !drum_mode)
            {
              return ARRANGER_CURSOR_RESIZING_R;
            }
          else if (is_hit)
            {
              return ARRANGER_CURSOR_GRAB;
            }
          else
            {
              /* set cursor to whatever it is */
              if (tool == TOOL_EDIT)
                return ARRANGER_CURSOR_EDIT;
              else
                return ARRANGER_CURSOR_SELECT;
            }
        }
      else if (P_TOOL == TOOL_EDIT)
        ac = ARRANGER_CURSOR_EDIT;
      else if (P_TOOL == TOOL_ERASER)
        ac = ARRANGER_CURSOR_ERASER;
      else if (P_TOOL == TOOL_RAMP)
        ac = ARRANGER_CURSOR_RAMP;
      else if (P_TOOL == TOOL_AUDITION)
        ac = ARRANGER_CURSOR_AUDITION;
      break;
    case UI_OVERLAY_ACTION_STARTING_DELETE_SELECTION:
    case UI_OVERLAY_ACTION_DELETE_SELECTING:
    case UI_OVERLAY_ACTION_STARTING_ERASING:
    case UI_OVERLAY_ACTION_ERASING:
      ac = ARRANGER_CURSOR_ERASER;
      break;
    case UI_OVERLAY_ACTION_STARTING_MOVING_COPY:
    case UI_OVERLAY_ACTION_MOVING_COPY:
      ac = ARRANGER_CURSOR_GRABBING_COPY;
      break;
    case UI_OVERLAY_ACTION_STARTING_MOVING:
    case UI_OVERLAY_ACTION_MOVING:
      ac = ARRANGER_CURSOR_GRABBING;
      break;
    case UI_OVERLAY_ACTION_STARTING_MOVING_LINK:
    case UI_OVERLAY_ACTION_MOVING_LINK:
      ac = ARRANGER_CURSOR_GRABBING_LINK;
      break;
    case UI_OVERLAY_ACTION_STARTING_PANNING:
    case UI_OVERLAY_ACTION_PANNING:
      ac = ARRANGER_CURSOR_PANNING;
      break;
    case UI_OVERLAY_ACTION_RESIZING_L:
      ac = ARRANGER_CURSOR_RESIZING_L;
      break;
    case UI_OVERLAY_ACTION_RESIZING_R:
    case UI_OVERLAY_ACTION_CREATING_RESIZING_R:
      ac = ARRANGER_CURSOR_RESIZING_R;
      break;
    case UI_OVERLAY_ACTION_STARTING_SELECTION:
    case UI_OVERLAY_ACTION_SELECTING:
      ac = ARRANGER_CURSOR_SELECT;
      /* TODO depends on tool */
      break;
    case UI_OVERLAY_ACTION_AUTOFILLING:
      ac = ARRANGER_CURSOR_AUTOFILL;
      break;
    default:
      g_warn_if_reached ();
      ac = ARRANGER_CURSOR_SELECT;
      break;
    }

  return ac;
}

/**
 * Gets the cursor based on the current hover
 * position.
 */
ArrangerCursor
arranger_widget_get_cursor (ArrangerWidget * self)
{
  ArrangerCursor ac = ARRANGER_CURSOR_SELECT;

  switch (self->type)
    {
    case TYPE (TIMELINE):
      ac = get_timeline_cursor (self, P_TOOL);
      break;
    case TYPE (AUDIO):
      ac = get_audio_arranger_cursor (self, P_TOOL);
      break;
    case TYPE (CHORD):
      ac = get_chord_arranger_cursor (self, P_TOOL);
      break;
    case TYPE (MIDI):
      ac = get_midi_arranger_cursor (self, P_TOOL);
      break;
    case TYPE (MIDI_MODIFIER):
      ac = get_midi_modifier_arranger_cursor (self, P_TOOL);
      break;
    case TYPE (AUTOMATION):
      ac = get_automation_arranger_cursor (self, P_TOOL);
      break;
    default:
      break;
    }

  return ac;
}

/**
 * Figures out which cursor should be used based
 * on the current state and then sets it.
 */
void
arranger_widget_refresh_cursor (ArrangerWidget * self)
{
  if (!gtk_widget_get_realized (GTK_WIDGET (self)))
    return;

  ArrangerCursor ac = arranger_widget_get_cursor (self);

  arranger_widget_set_cursor (self, ac);
}

/**
 * Toggles the mute status of the selection, based
 * on the mute status of the selected object.
 *
 * This creates an undoable action and executes it.
 */
void
arranger_widget_toggle_selections_muted (
  ArrangerWidget * self,
  ArrangerObject * clicked_object)
{
  g_return_if_fail (arranger_object_can_mute (clicked_object));

  GAction * action = g_action_map_lookup_action (
    G_ACTION_MAP (MAIN_WINDOW), "mute-selection");
  GVariant * var = g_variant_new_string ("timeline");
  g_action_activate (action, var);
  g_free (var);
}

/**
 * Scroll until the given object is visible.
 *
 * @param horizontal 1 for horizontal, 2 for
 *   vertical.
 * @param up Whether scrolling up or down.
 * @param padding Padding pixels.
 */
void
arranger_widget_scroll_until_obj (
  ArrangerWidget * self,
  ArrangerObject * obj,
  int              horizontal,
  int              up,
  int              left,
  int              padding)
{
  GtkAllocation allocation;
  gtk_widget_get_allocation (GTK_WIDGET (self), &allocation);
  EditorSettings * settings =
    arranger_widget_get_editor_settings (self);
  g_return_if_fail (settings);

  if (horizontal)
    {
      int start_px =
        arranger_widget_pos_to_px (self, &obj->pos, 1);
      int end_px =
        arranger_widget_pos_to_px (self, &obj->end_pos, 1);

      /* adjust px for objects with non-global
       * positions */
      if (!arranger_object_type_has_global_pos (obj->type))
        {
          ArrangerObject * r_obj = (ArrangerObject *)
            clip_editor_get_region (CLIP_EDITOR);
          g_return_if_fail (r_obj);
          int tmp_px =
            arranger_widget_pos_to_px (self, &r_obj->pos, 1);
          start_px += tmp_px;
          end_px += tmp_px;
        }

      if (
        start_px <= settings->scroll_start_x
        || end_px >= settings->scroll_start_x + allocation.width)
        {
          if (left)
            {
              editor_settings_set_scroll_start_x (
                settings, start_px - padding, F_NO_VALIDATE);
            }
          else
            {
              int tmp = (end_px + padding) - allocation.width;
              editor_settings_set_scroll_start_x (
                settings, tmp, F_NO_VALIDATE);
            }
        }
    }
  else
    {
      arranger_object_set_full_rectangle (obj, self);
      int start_px = obj->full_rect.y;
      int end_px = obj->full_rect.y + obj->full_rect.height;
      if (
        start_px <= settings->scroll_start_y
        || end_px
             >= settings->scroll_start_y + allocation.height)
        {
          if (up)
            {
              editor_settings_set_scroll_start_y (
                settings, start_px - padding, F_NO_VALIDATE);
            }
          else
            {
              int tmp = (end_px + padding) - allocation.height;
              editor_settings_set_scroll_start_y (
                settings, tmp, F_NO_VALIDATE);
            }
        }
    }
}

/**
 * Returns whether any arranger is in the middle
 * of an action.
 */
bool
arranger_widget_any_doing_action (void)
{
#define CHECK_ARRANGER(arranger) \
  if (arranger && arranger->action != UI_OVERLAY_ACTION_NONE) \
    return true;

  CHECK_ARRANGER (MW_TIMELINE);
  CHECK_ARRANGER (MW_PINNED_TIMELINE);
  CHECK_ARRANGER (MW_MIDI_ARRANGER);
  CHECK_ARRANGER (MW_MIDI_MODIFIER_ARRANGER);
  CHECK_ARRANGER (MW_CHORD_ARRANGER);
  CHECK_ARRANGER (MW_AUTOMATION_ARRANGER);
  CHECK_ARRANGER (MW_AUDIO_ARRANGER);

#undef CHECK_ARRANGER

  return false;
}

/**
 * Returns the earliest possible position allowed
 * in this arranger (eg, 1.1.0.0 for timeline).
 */
void
arranger_widget_get_min_possible_position (
  ArrangerWidget * self,
  Position *       pos)
{
  switch (self->type)
    {
    case TYPE (TIMELINE):
      position_set_to_bar (pos, 1);
      break;
    case TYPE (MIDI):
    case TYPE (MIDI_MODIFIER):
    case TYPE (CHORD):
    case TYPE (AUTOMATION):
    case TYPE (AUDIO):
      {
        ZRegion * region =
          clip_editor_get_region (CLIP_EDITOR);
        g_return_if_fail (region);
        position_set_to_pos (
          pos, &((ArrangerObject *) region)->pos);
        position_change_sign (pos);
      }
      break;
    }
}

void
arranger_widget_handle_playhead_auto_scroll (
  ArrangerWidget * self,
  bool             force)
{
  if (!TRANSPORT_IS_ROLLING && !force)
    return;

  bool scroll_edges = false;
  bool follow = false;
  if (self->type == ARRANGER_WIDGET_TYPE_TIMELINE)
    {
      scroll_edges = g_settings_get_boolean (
        S_UI, "timeline-playhead-scroll-edges");
      follow = g_settings_get_boolean (
        S_UI, "timeline-playhead-follow");
    }
  else
    {
      scroll_edges = g_settings_get_boolean (
        S_UI, "editor-playhead-scroll-edges");
      follow = g_settings_get_boolean (
        S_UI, "editor-playhead-follow");
    }

  GdkRectangle rect;
  arranger_widget_get_visible_rect (self, &rect);

  int buffer = 5;
  int playhead_x = arranger_widget_get_playhead_px (self);

  EditorSettings * settings =
    arranger_widget_get_editor_settings (self);
  if (follow)
    {
      /* scroll */
      editor_settings_set_scroll_start_x (
        settings, playhead_x - rect.width / 2, true);
      g_debug ("autoscrolling to follow playhead");
    }
  else if (scroll_edges)
    {
      buffer = 32;
      /* if playhead is after the visible range +
       * buffer or if before visible range - buffer,
       * scroll */
      if (
        playhead_x > ((rect.x + rect.width) - buffer)
        || playhead_x < rect.x + buffer)
        {
          editor_settings_set_scroll_start_x (
            settings, playhead_x - buffer, true);
          /*g_debug ("autoscrolling at playhead edges");*/
        }
    }
}

static gboolean
arranger_tick_cb (
  GtkWidget *     widget,
  GdkFrameClock * frame_clock,
  gpointer        user_data)
{
  ArrangerWidget * self = Z_ARRANGER_WIDGET (widget);
  self->queued_playhead_px =
    arranger_widget_get_playhead_px (self);

  gtk_widget_queue_draw (widget);

  /* auto scroll */
  arranger_widget_handle_playhead_auto_scroll (self, false);

  return G_SOURCE_CONTINUE;
}

/**
 * Runs the given function for each arranger.
 */
void
arranger_widget_foreach (ArrangerWidgetForeachFunc func)
{
  func (MW_TIMELINE);
  func (MW_PINNED_TIMELINE);
  func (MW_MIDI_ARRANGER);
  func (MW_MIDI_MODIFIER_ARRANGER);
  func (MW_CHORD_ARRANGER);
  func (MW_AUTOMATION_ARRANGER);
  func (MW_AUDIO_ARRANGER);
}

void
arranger_widget_setup (
  ArrangerWidget *   self,
  ArrangerWidgetType type,
  SnapGrid *         snap_grid)
{
  g_debug ("setting up arranger widget...");

  g_return_if_fail (
    self && type >= ARRANGER_WIDGET_TYPE_TIMELINE
    && snap_grid);
  self->type = type;
  self->snap_grid = snap_grid;

  int icon_texture_size = 12;
  self->region_icon_texture_size = icon_texture_size;
  switch (type)
    {
    case TYPE (TIMELINE):
      /* make drag dest */
      gtk_widget_add_css_class (
        GTK_WIDGET (self), "timeline-arranger");
      timeline_arranger_setup_drag_dest (self);

      /* create common textures */
      self->symbolic_link_texture =
        z_gdk_texture_new_from_icon_name (
          "emblem-symbolic-link", icon_texture_size,
          icon_texture_size, 1);
      self->music_note_16th_texture =
        z_gdk_texture_new_from_icon_name (
          "music-note-16th", icon_texture_size,
          icon_texture_size, 1);
      self->fork_awesome_snowflake_texture =
        z_gdk_texture_new_from_icon_name (
          "fork-awesome-snowflake-o", icon_texture_size,
          icon_texture_size, 1);
      self->media_playlist_repeat_texture =
        z_gdk_texture_new_from_icon_name (
          "media-playlist-repeat", icon_texture_size,
          icon_texture_size, 1);
      break;
    case TYPE (AUTOMATION):
      gtk_widget_add_css_class (
        GTK_WIDGET (self), "automation-arranger");
      self->ap_layout =
        z_cairo_create_pango_layout_from_string (
          GTK_WIDGET (self), "8", PANGO_ELLIPSIZE_NONE, 0);
      break;
    case TYPE (MIDI_MODIFIER):
      gtk_widget_add_css_class (
        GTK_WIDGET (self), "midi-modifier-arranger");
      self->vel_layout =
        z_cairo_create_pango_layout_from_string (
          GTK_WIDGET (self), "8", PANGO_ELLIPSIZE_NONE, 0);
      break;
    case TYPE (AUDIO):
      gtk_widget_add_css_class (
        GTK_WIDGET (self), "audio-arranger");
      self->audio_layout =
        z_cairo_create_pango_layout_from_string (
          GTK_WIDGET (self), "8", PANGO_ELLIPSIZE_NONE, 0);
    default:
      break;
    }

  self->debug_layout = z_cairo_create_pango_layout_from_string (
    GTK_WIDGET (self), "8", PANGO_ELLIPSIZE_NONE, 0);

  GtkEventControllerScroll * scroll_controller =
    GTK_EVENT_CONTROLLER_SCROLL (
      gtk_event_controller_scroll_new (
        GTK_EVENT_CONTROLLER_SCROLL_BOTH_AXES));
  g_signal_connect (
    G_OBJECT (scroll_controller), "scroll",
    G_CALLBACK (on_scroll), self);
  gtk_widget_add_controller (
    GTK_WIDGET (self),
    GTK_EVENT_CONTROLLER (scroll_controller));

  /* connect signals */
  g_signal_connect (
    G_OBJECT (self->drag), "drag-begin",
    G_CALLBACK (drag_begin), self);
  g_signal_connect (
    G_OBJECT (self->drag), "drag-update",
    G_CALLBACK (drag_update), self);
  g_signal_connect (
    G_OBJECT (self->drag), "drag-end", G_CALLBACK (drag_end),
    self);
  g_signal_connect (
    G_OBJECT (self->drag), "cancel", G_CALLBACK (drag_cancel),
    self);
  g_signal_connect (
    G_OBJECT (self->click), "pressed",
    G_CALLBACK (click_pressed), self);
  g_signal_connect (
    G_OBJECT (self->click), "stopped",
    G_CALLBACK (click_stopped), self);
  g_signal_connect (
    G_OBJECT (self->right_click), "released",
    G_CALLBACK (on_right_click), self);

  GtkEventControllerKey * key_controller =
    GTK_EVENT_CONTROLLER_KEY (gtk_event_controller_key_new ());
  g_signal_connect (
    G_OBJECT (key_controller), "key-pressed",
    G_CALLBACK (arranger_widget_on_key_press), self);
  g_signal_connect (
    G_OBJECT (key_controller), "key-released",
    G_CALLBACK (arranger_widget_on_key_release), self);
  gtk_widget_add_controller (
    GTK_WIDGET (self), GTK_EVENT_CONTROLLER (key_controller));

  GtkEventControllerMotion * motion_controller =
    GTK_EVENT_CONTROLLER_MOTION (
      gtk_event_controller_motion_new ());
  g_signal_connect (
    G_OBJECT (motion_controller), "motion",
    G_CALLBACK (on_motion), self);
  g_signal_connect (
    G_OBJECT (motion_controller), "leave",
    G_CALLBACK (on_leave), self);
  gtk_widget_add_controller (
    GTK_WIDGET (self),
    GTK_EVENT_CONTROLLER (motion_controller));

  GtkEventController * focus =
    gtk_event_controller_focus_new ();
  g_signal_connect (
    G_OBJECT (focus), "leave", G_CALLBACK (on_focus_leave),
    self);
  gtk_widget_add_controller (
    GTK_WIDGET (self), GTK_EVENT_CONTROLLER (focus));

  gtk_widget_add_tick_callback (
    GTK_WIDGET (self), arranger_tick_cb, self, NULL);

  gtk_widget_set_focus_on_click (GTK_WIDGET (self), true);
  gtk_widget_set_focusable (GTK_WIDGET (self), true);

  g_debug ("done setting up arranger");
}

static void
dispose (ArrangerWidget * self)
{
  gtk_widget_unparent (GTK_WIDGET (self->popover_menu));

  G_OBJECT_CLASS (arranger_widget_parent_class)
    ->dispose (G_OBJECT (self));
}

static void
finalize (ArrangerWidget * self)
{
  object_free_w_func_and_null (
    g_object_unref, self->vel_layout);
  object_free_w_func_and_null (
    g_object_unref, self->ap_layout);
  object_free_w_func_and_null (
    g_object_unref, self->audio_layout);
  object_free_w_func_and_null (
    g_object_unref, self->debug_layout);

  object_free_w_func_and_null (
    g_object_unref, self->symbolic_link_texture);
  object_free_w_func_and_null (
    g_object_unref, self->music_note_16th_texture);
  object_free_w_func_and_null (
    g_object_unref, self->fork_awesome_snowflake_texture);
  object_free_w_func_and_null (
    g_object_unref, self->media_playlist_repeat_texture);

  object_free_w_func_and_null (
    gsk_render_node_unref, self->loop_line_node);
  object_free_w_func_and_null (
    gsk_render_node_unref, self->clip_start_line_node);

  object_free_w_func_and_null (
    g_ptr_array_unref, self->hit_objs_to_draw);

  G_OBJECT_CLASS (arranger_widget_parent_class)
    ->finalize (G_OBJECT (self));
}

static void
arranger_widget_class_init (ArrangerWidgetClass * _klass)
{
  GObjectClass * oklass = G_OBJECT_CLASS (_klass);
  oklass->finalize = (GObjectFinalizeFunc) finalize;
  oklass->dispose = (GObjectFinalizeFunc) dispose;

  GtkWidgetClass * wklass = GTK_WIDGET_CLASS (_klass);
  wklass->snapshot = arranger_snapshot;

  gtk_widget_class_set_layout_manager_type (
    wklass, GTK_TYPE_BIN_LAYOUT);
  gtk_widget_class_set_css_name (wklass, "arranger");

  gtk_widget_class_add_binding (
    wklass, GDK_KEY_space, 0,
    z_gtk_simple_action_shortcut_func, "s", "play-pause",
    NULL);
  gtk_widget_class_add_binding (
    wklass, GDK_KEY_space, GDK_SHIFT_MASK,
    z_gtk_simple_action_shortcut_func, "s", "record-play",
    NULL);
  gtk_widget_class_add_binding (
    wklass, GDK_KEY_1, 0, z_gtk_simple_action_shortcut_func,
    "s", "select-mode", NULL);
  gtk_widget_class_add_binding (
    wklass, GDK_KEY_2, 0, z_gtk_simple_action_shortcut_func,
    "s", "edit-mode", NULL);
  gtk_widget_class_add_binding (
    wklass, GDK_KEY_3, 0, z_gtk_simple_action_shortcut_func,
    "s", "cut-mode", NULL);
  gtk_widget_class_add_binding (
    wklass, GDK_KEY_4, 0, z_gtk_simple_action_shortcut_func,
    "s", "eraser-mode", NULL);
  gtk_widget_class_add_binding (
    wklass, GDK_KEY_5, 0, z_gtk_simple_action_shortcut_func,
    "s", "ramp-mode", NULL);
  gtk_widget_class_add_binding (
    wklass, GDK_KEY_6, 0, z_gtk_simple_action_shortcut_func,
    "s", "audition-mode", NULL);
  gtk_widget_class_add_binding (
    wklass, GDK_KEY_M, GDK_SHIFT_MASK,
    z_gtk_simple_action_shortcut_func, "s",
    "mute-selection::global", NULL);
  gtk_widget_class_add_binding (
    wklass, GDK_KEY_less, GDK_SHIFT_MASK,
    z_gtk_simple_action_shortcut_func, "s",
    "nudge-selection::left", NULL);
  gtk_widget_class_add_binding (
    wklass, GDK_KEY_greater, GDK_SHIFT_MASK,
    z_gtk_simple_action_shortcut_func, "s",
    "nudge-selection::right", NULL);
  gtk_widget_class_add_binding (
    wklass, GDK_KEY_A, GDK_CONTROL_MASK,
    z_gtk_simple_action_shortcut_func, "s", "select-all",
    NULL);
  gtk_widget_class_add_binding (
    wklass, GDK_KEY_A, GDK_CONTROL_MASK | GDK_SHIFT_MASK,
    z_gtk_simple_action_shortcut_func, "s", "clear-selection",
    NULL);
  gtk_widget_class_add_binding (
    wklass, GDK_KEY_Delete, 0,
    z_gtk_simple_action_shortcut_func, "s", "delete", NULL);
  gtk_widget_class_add_binding (
    wklass, GDK_KEY_Q, 0, z_gtk_simple_action_shortcut_func,
    "s", "quick-quantize::global", NULL);
  gtk_widget_class_add_binding (
    wklass, GDK_KEY_KP_4, 0, z_gtk_simple_action_shortcut_func,
    "s", "goto-prev-marker", NULL);
  gtk_widget_class_add_binding (
    wklass, GDK_KEY_KP_6, 0, z_gtk_simple_action_shortcut_func,
    "s", "goto-next-marker", NULL);
  gtk_widget_class_add_binding (
    wklass, GDK_KEY_F2, 0, z_gtk_simple_action_shortcut_func,
    "s", "rename-arranger-object", NULL);
}

static void
arranger_widget_init (ArrangerWidget * self)
{
  self->first_draw = true;

  self->popover_menu =
    GTK_POPOVER_MENU (gtk_popover_menu_new_from_model (NULL));
  gtk_widget_set_parent (
    GTK_WIDGET (self->popover_menu), GTK_WIDGET (self));

  /* make widget able to focus */
  gtk_widget_set_focus_on_click (GTK_WIDGET (self), true);

  self->drag = GTK_GESTURE_DRAG (gtk_gesture_drag_new ());
  gtk_widget_add_controller (
    GTK_WIDGET (self), GTK_EVENT_CONTROLLER (self->drag));
  gtk_event_controller_set_propagation_phase (
    GTK_EVENT_CONTROLLER (self->drag), GTK_PHASE_CAPTURE);

  /* allow all buttons for drag */
  gtk_gesture_single_set_button (
    GTK_GESTURE_SINGLE (self->drag), 0);

  self->click = GTK_GESTURE_CLICK (gtk_gesture_click_new ());
  /* allow all buttons */
  gtk_gesture_single_set_button (
    GTK_GESTURE_SINGLE (self->click), 0);
  gtk_widget_add_controller (
    GTK_WIDGET (self), GTK_EVENT_CONTROLLER (self->click));
  gtk_event_controller_set_propagation_phase (
    GTK_EVENT_CONTROLLER (self->click), GTK_PHASE_CAPTURE);

  self->right_click =
    GTK_GESTURE_CLICK (gtk_gesture_click_new ());
  gtk_widget_add_controller (
    GTK_WIDGET (self),
    GTK_EVENT_CONTROLLER (self->right_click));
  gtk_gesture_single_set_button (
    GTK_GESTURE_SINGLE (self->right_click),
    GDK_BUTTON_SECONDARY);

  gtk_widget_set_overflow (
    GTK_WIDGET (self), GTK_OVERFLOW_HIDDEN);
}<|MERGE_RESOLUTION|>--- conflicted
+++ resolved
@@ -5192,17 +5192,9 @@
   ArrangerWidget * self = Z_ARRANGER_WIDGET (user_data);
 
 #if 0
-<<<<<<< HEAD
-  event = gtk_event_controller_get_current_event (controller);
-
-  source_device = gdk_event_get_device (event);
-  input_source = gdk_device_get_source (source_device);
-
-=======
   GdkEvent * event = gtk_event_controller_get_current_event (GTK_EVENT_CONTROLLER (scroll_controller));
   GdkDevice * source_device = gdk_event_get_device (event);
   GdkInputSource input_source = gdk_device_get_source (source_device);
->>>>>>> 33039f3c
   /* adjust for scroll unit */
   /* TODO */
   GdkScrollUnit scroll_unit = gtk_event_controller_scroll_get_unit (scroll_controller);
